--- conflicted
+++ resolved
@@ -917,15 +917,9 @@
 
    /* Calculate the damage. */
    absorb         = 1. - CLAMP( 0., 1., p->dmg_absorb - dmg->penetration );
-<<<<<<< HEAD
-   outfit_calcDamage( &damage_shield, &damage_armour, &knockback, &disable, &p->stats, dmg );
-   damage_shield *= absorb;
-   damage_armour *= absorb;
-=======
    disable        = dmg->disable;
    dtype_calcDamage( &damage_shield, &damage_armour, absorb, &knockback, dmg );
 
->>>>>>> 4e8e1a6f
    /* Ships that can not be disabled take raw armour damage instead of getting disabled. */
    if (pilot_isFlag( p, PILOT_NODISABLE )) {
       damage_armour += disable * absorb;
@@ -1423,11 +1417,7 @@
 
          /* Damage from explosion. */
          a = sqrt(pilot->solid->mass);
-<<<<<<< HEAD
-         dmg.type          = DAMAGE_TYPE_KINETIC;
-=======
          dmg.type          = dtype_get("explosion_splash");
->>>>>>> 4e8e1a6f
          dmg.damage        = MAX(0., 2. * (a * (1. + sqrt(pilot->fuel + 1.) / 28.)));
          dmg.penetration   = 1.; /* Full penetration. */
          dmg.disable       = 0.;
