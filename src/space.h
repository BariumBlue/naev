/*
 * See Licensing and Copyright notice in naev.h
 */



#ifndef SPACE_H
#  define SPACE_H


#include "faction.h"
#include "opengl.h"
#include "pilot.h"
#include "economy.h"
#include "fleet.h"
#include "mission.h"
#include "tech.h"


#define SYSTEM_SIMULATE_TIME  15. /**< Time to simulate system before player is added. */

#define MAX_HYPERSPACE_VEL    25 /**< Speed to brake to before jumping. */

#define ASSET_VIRTUAL         0 /**< The asset is virtual. */
#define ASSET_REAL            1 /**< The asset is real. */

/**
 * @brief Different planet classes.
 *
 * Planets types, taken from
 * http://en.wikipedia.org/wiki/Star_Trek_planet_classifications
 */
typedef enum PlanetClass_ {
   PLANET_CLASS_NULL=0, /**< Null/Not defined */
   PLANET_CLASS_A,   /**< Geothermal */
   PLANET_CLASS_B,   /**< Geomorteus */
   PLANET_CLASS_C,   /**< Geoinactive */
   PLANET_CLASS_D,   /**< Asteroid/Moon */
   PLANET_CLASS_E,   /**< Geoplastic */
   PLANET_CLASS_F,   /**< Geometallic */
   PLANET_CLASS_G,   /**< GeoCrystaline */
   PLANET_CLASS_H,   /**< Desert */
   PLANET_CLASS_I,   /**< Gas Supergiant */
   PLANET_CLASS_J,   /**< Gas Giant */
   PLANET_CLASS_K,   /**< Adaptable */
   PLANET_CLASS_L,   /**< Marginal */
   PLANET_CLASS_M,   /**< Terrestrial */
   PLANET_CLASS_N,   /**< Reducing */
   PLANET_CLASS_O,   /**< Pelagic - Aquatic */
   PLANET_CLASS_P,   /**< Glaciated */
   PLANET_CLASS_Q,   /**< Variable */
   PLANET_CLASS_R,   /**< Rogue */
   PLANET_CLASS_S,   /**< Ultragiant */
   PLANET_CLASS_T,   /**< Ultragiant */
   PLANET_CLASS_X,   /**< Demon */
   PLANET_CLASS_Y,   /**< Demon */
   PLANET_CLASS_Z,   /**< Demon */
   STATION_CLASS_A,  /**< Civilian Station */
   STATION_CLASS_B,  /**< Military Station */
   STATION_CLASS_C,  /**< Interfactional Station */
   STATION_CLASS_D   /**< Robotic Station */
} PlanetClass;

/*
 * planet services
 */
#define PLANET_SERVICE_LAND         (1<<0) /**< Can land. */
#define PLANET_SERVICE_INHABITED    (1<<1) /**< Planet is inhabited. */
#define PLANET_SERVICE_REFUEL       (1<<2) /**< Has refueling. */
#define PLANET_SERVICE_BAR          (1<<3) /**< Has bar and thus news. */
#define PLANET_SERVICE_MISSIONS     (1<<4) /**< Has mission computer. */
#define PLANET_SERVICE_COMMODITY    (1<<5) /**< Can trade commodities. */
#define PLANET_SERVICE_OUTFITS      (1<<6) /**< Can trade outfits. */
#define PLANET_SERVICE_SHIPYARD     (1<<7) /**< Can trade ships. */
#define PLANET_SERVICES_MAX         (PLANET_SERVICE_SHIPYARD<<1)
#define planet_hasService(p,s)      ((p)->services & s) /**< Checks if planet has service. */


/*
 * Planet flags.
 */
#define PLANET_KNOWN           (1<<0) /**< Planet is known. */
#define planet_isFlag(p,f)     ((p)->flags & (f)) /**< Checks planet flag. */
#define planet_setFlag(p,f)    ((p)->flags |= (f)) /**< Sets a planet flag. */
#define planet_rmFlag(p,f)     ((p)->flags &= ~(f)) /**< Removes a planet flag. */
#define planet_isKnown(p)      planet_isFlag(p,PLANET_KNOWN) /**< Checks if planet is known. */


/**
 * @struct Planet
 *
 * @brief Represents a planet.
 */
typedef struct Planet_ {
   int id; /**< Planet ID. */
   char* name; /**< planet name */
   Vector2d pos; /**< position in star system */
   double radius; /**< Radius of the planet. */

   /* Planet details. */
   PlanetClass class; /**< planet type */
   int faction; /**< planet faction */
   uint64_t population; /**< Population of the planet. */

   /* Asset details. */
   double presenceAmount; /**< The amount of presence this asset exerts. */
   int presenceRange; /**< The range of presence exertion of this asset. */
   int real; /**< If the asset is tangible or not. */
   double hide; /**< The ewarfare hide value for an asset. */

   /* Landing details. */
   int land_override; /**< Forcibly allows the player to either be able to land or not (+1 is land, -1 is not, 0 otherwise). */
   char *land_func; /**< Landing function to execute. */
   int can_land; /**< Whether or not the player can land. */
   char *land_msg; /**< Message on landing. */
   credits_t bribe_price; /**< Cost of bribing. */
   char *bribe_msg; /**< Bribe message. */
   char *bribe_ack_msg; /**< Bribe ACK message. */
   int bribed; /**< If planet has been bribed. */

   /* Landed details. */
   char* description; /**< planet description */
   char* bar_description; /**< spaceport bar description */
   unsigned int services; /**< what services they offer */
   Commodity **commodities; /**< what commodities they trade */
   int ncommodities; /**< the amount they have */
   tech_group_t *tech; /**< Planet tech. */

   /* Graphics. */
   glTexture* gfx_space; /**< graphic in space */
   char *gfx_spaceName; /**< Name to load texture quickly with. */
   char *gfx_spacePath; /**< Name of the gfx_space for saving purposes. */
   char *gfx_exterior; /**< Don't actually load the texture */
   char *gfx_exteriorPath; /**< Name of the gfx_exterior for saving purposes. */

   /* Misc. */
   unsigned int flags; /**< flags for planet properties */
} Planet;


/*
 * star system flags
 */
#define SYSTEM_KNOWN       (1<<0) /**< System is known. */
#define SYSTEM_MARKED      (1<<1) /**< System is marked by a regular mission. */
#define SYSTEM_CMARKED     (1<<2) /**< System is marked by a computer mission. */
#define SYSTEM_CLAIMED     (1<<3) /**< System is claimed by a mission. */
#define sys_isFlag(s,f)    ((s)->flags & (f)) /**< Checks system flag. */
#define sys_setFlag(s,f)   ((s)->flags |= (f)) /**< Sets a system flag. */
#define sys_rmFlag(s,f)    ((s)->flags &= ~(f)) /**< Removes a system flag. */
#define sys_isKnown(s)     sys_isFlag(s,SYSTEM_KNOWN) /**< Checks if system is known. */
#define sys_isMarked(s)    sys_isFlag(s,SYSTEM_MARKED) /**< Checks if system is marked. */


/*
 * Forward declaration.
 */
typedef struct StarSystem_ StarSystem;


/**
 * @struct SystemFleet
 *
 * @brief Used for freeing presence when fleets in the system get destroyed.
 */
typedef struct SystemFleet_ {
   int npilots; /**< The number of pilots. */
   int faction; /**< The faction of the fleet. */
	double presenceUsed; /**< The amount of presence used by this fleet. */
} SystemFleet;


/**
 * @brief Represents presence in a system
 */
typedef struct SystemPresence_ {
   int faction; /**< Faction of this presence. */
   double value; /**< Amount of presence. */
   double curUsed; /**< Presence currently used. */
   double timer; /**< Current faction timer. */
   int disabled; /**< Whether or not spawning is disabled for this presence. */
} SystemPresence;


/*
 * Jump point flags.
 */
#define JP_AUTOPOS      (1<<0) /**< Automatically position jump point based on system radius. */
#define JP_KNOWN        (1<<1) /**< Jump point is known. */
#define JP_HIDDEN       (1<<2) /**< Jump point is hidden. */
#define JP_EXITONLY     (1<<3) /**< Jump point is exit only */
#define jp_isFlag(j,f)    ((j)->flags & (f)) /**< Checks jump flag. */
#define jp_setFlag(j,f)   ((j)->flags |= (f)) /**< Sets a jump flag. */
#define jp_rmFlag(j,f)    ((j)->flags &= ~(f)) /**< Removes a jump flag. */
#define jp_isKnown(j)     jp_isFlag(j,JP_KNOWN) /**< Checks if jump is known. */



/**
 * @brief Represents a jump lane.
 */
typedef struct JumpPoint_ {
   StarSystem *target; /**< Target star system to jump to. */
   int targetid; /**< ID of the target star system. */
   Vector2d pos; /**< Position in the system. */
   double radius; /**< Radius of jump range. */
   unsigned int flags; /**< Flags related to the jump point's status. */
   double hide; /**< ewarfare hide value for the jump point */
   double angle; /**< Direction the jump is facing. */
   double cosa; /**< Cosinus of the angle. */
   double sina; /**< Sinus of the angle. */
   int sx; /**< X sprite to use. */
   int sy; /**< Y sprite to use. */

<<<<<<< HEAD
   float trade_weight; /**< how large the price difference is */

=======
>>>>>>> f196e612
} JumpPoint;
extern glTexture *jumppoint_gfx; /**< Jump point graphics. */


/**
 * @brief Represents a star system.
 *
 * The star system is the basic setting in Naev.
 */
struct StarSystem_ {
   int id; /**< Star system index. */

   /* General. */
   char* name; /**< star system name */
   Vector2d pos; /**< position */
   int stars; /**< Amount of "stars" it has. */
   double interference; /**< in % @todo implement interference. */
   double nebu_density; /**< Nebula density (0. - 1000.) */
   double nebu_volatility; /**< Nebula volatility (0. - 1000.) */
   double radius; /**< Default system radius for standard jump points. */
   char *background; /**< Background script. */

   /* Planets. */
   Planet **planets; /**< planets */
   int *planetsid; /**< IDs of the planets. */
   int nplanets; /**< total number of planets */
   int faction; /**< overall faction */

   /* Jumps. */
   JumpPoint *jumps; /**< Jump points in the system */
   int njumps; /**< number of adjacent jumps */

   /* Fleets. */
   Fleet** fleets; /**< fleets that can appear in the current system */
   int nfleets; /**< total number of fleets */
   double avg_pilot; /**< Target amount of pilots in the system. */

   /* economic values */
<<<<<<< HEAD
   float weight;
   float *given_prices;
   float *real_prices;  /* does not account for base commodity price */
=======
   float *prices;
   char *is_priceset; /* an array of booleans whether the price has been manually set or automatically set */
>>>>>>> f196e612

   /* Presence. */
   SystemPresence *presence; /**< Pointer to an array of presences in this system. */
   int npresence; /**< Number of elements in the presence array. */
   int spilled; /**< If the system has been spilled to yet. */
   int nsystemFleets; /**< The number of fleets in the system. */
   SystemFleet *systemFleets; /**< Array of pointers to the fleets in the system. */
   double ownerpresence; /**< Amount of presence the owning faction has in a system. */

   /* Markers. */
   int markers_computer; /**< Number of mission computer markers. */
   int markers_low; /**< Number of low mission markers. */
   int markers_high; /**< Number of high mission markers. */
   int markers_plot; /**< Number of plot level mission markers. */

   /* Misc. */
   unsigned int flags; /**< flags for system properties */
};


extern StarSystem *cur_system; /**< current star system */
extern int space_spawn; /**< 1 if spawning is enabled. */


/*
 * loading/exiting
 */
void space_init( const char* sysname );
int space_load (void);
void space_exit (void);

/*
 * planet stuff
 */
Planet *planet_new (void);
char* planet_getSystem( const char* planetname );
Planet* planet_getAll( int *n );
Planet* planet_get( const char* planetname );
Planet* planet_getIndex( int ind );
void planet_setKnown( Planet *p );
int planet_index( const Planet *p );
int planet_exists( const char* planetname );
const char *planet_existsCase( const char* planetname );
char **planet_searchFuzzyCase( const char* planetname, int *n );
char planet_getClass( const Planet *p );
char* planet_getServiceName( int service );
int planet_getService( char *name );
PlanetClass planetclass_get( const char a );
credits_t planet_commodityPrice( const Planet *p, const Commodity *c );
credits_t planet_commodityCost( const Planet *p, const Commodity *c, int buying );
/* Misc modification. */
int planet_setFaction( Planet *p, int faction );
/* Land related stuff. */
char planet_getColourChar( Planet *p );
const glColour* planet_getColour( Planet *p );
void planet_updateLand( Planet *p );
int planet_setRadiusFromGFX(Planet* planet);


/*
 * jump stuff
 */
JumpPoint* jump_get( const char* jumpname, const StarSystem* sys );
JumpPoint* jump_getTarget( StarSystem* target, const StarSystem* sys );

/*
 * system adding/removing stuff.
 */
void system_reconstructJumps (StarSystem *sys);
void systems_reconstructJumps (void);
void systems_reconstructPlanets (void);
StarSystem *system_new (void);
int system_addPlanet( StarSystem *sys, const char *planetname );
int system_rmPlanet( StarSystem *sys, const char *planetname );
int system_addJump( StarSystem *sys, xmlNodePtr node );
int system_addJumpDiff( StarSystem *sys, xmlNodePtr node );
int system_rmJump( StarSystem *sys, const char *jumpname );
int system_addFleet( StarSystem *sys, Fleet *fleet );
int system_rmFleet( StarSystem *sys, Fleet *fleet );

/*
 * render
 */
void space_render( const double dt );
void space_renderOverlay( const double dt );
void planets_render (void);

/*
 * Presence stuff.
 */
void system_presenceCleanupAll( void );
void system_addPresence( StarSystem *sys, int faction, double amount, int range );
double system_getPresence( StarSystem *sys, int faction );
void system_addAllPlanetsPresence( StarSystem *sys );
void space_reconstructPresences( void );
void system_rmCurrentPresence( StarSystem *sys, int faction, double amount );

/*
 * update.
 */
void space_update( const double dt );

/*
 * Graphics.
 */
void space_gfxLoad( StarSystem *sys );
void space_gfxUnload( StarSystem *sys );

/*
 * Getting stuff.
 */
StarSystem* system_getAll( int *nsys );
int system_exists( const char* sysname );
const char *system_existsCase( const char* sysname );
char **system_searchFuzzyCase( const char* sysname, int *n );
StarSystem* system_get( const char* sysname );
StarSystem* system_getIndex( int id );
int system_index( StarSystem *sys );
int space_sysReachable( StarSystem *sys ); /* if a path to system is known */
int space_sysReallyReachable( char* sysname ); /* if there exists a path to system */
int space_sysReachableFromSys( StarSystem *target, StarSystem *sys );
StarSystem **space_getFactionSys( int faction, int num );
char** space_getFactionPlanet( int *nplanets, int *factions, int nfactions, int landable );
char* space_getRndPlanet( int landable );
double system_getClosest( const StarSystem *sys, int *pnt, int *jp, double x, double y );
double system_getClosestAng( const StarSystem *sys, int *pnt, int *jp, double x, double y, double ang );


/*
 * Markers.
 */
int space_addMarker( int sys, SysMarker type );
int space_rmMarker( int sys, SysMarker type );
void space_clearKnown (void);
void space_clearMarkers (void);
void space_clearComputerMarkers (void);
int system_hasPlanet( const StarSystem *sys );


/*
 * Hyperspace.
 */
int space_canHyperspace( Pilot* p);
int space_hyperspace( Pilot* p );
int space_calcJumpInPos( StarSystem *in, StarSystem *out, Vector2d *pos, Vector2d *vel, double *dir );


/*
 * Misc.
 */
void system_setFaction( StarSystem *sys );
void space_factionChange (void);


#endif /* SPACE_H */<|MERGE_RESOLUTION|>--- conflicted
+++ resolved
@@ -212,11 +212,6 @@
    int sx; /**< X sprite to use. */
    int sy; /**< Y sprite to use. */
 
-<<<<<<< HEAD
-   float trade_weight; /**< how large the price difference is */
-
-=======
->>>>>>> f196e612
 } JumpPoint;
 extern glTexture *jumppoint_gfx; /**< Jump point graphics. */
 
@@ -255,14 +250,8 @@
    double avg_pilot; /**< Target amount of pilots in the system. */
 
    /* economic values */
-<<<<<<< HEAD
-   float weight;
-   float *given_prices;
-   float *real_prices;  /* does not account for base commodity price */
-=======
    float *prices;
    char *is_priceset; /* an array of booleans whether the price has been manually set or automatically set */
->>>>>>> f196e612
 
    /* Presence. */
    SystemPresence *presence; /**< Pointer to an array of presences in this system. */
