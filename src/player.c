/*
 * See Licensing and Copyright notice in naev.h
 */

/**
 * @file player.c
 *
 * @brief Contains all the player related stuff.
 */


#include "player.h"

#include "naev.h"

#include <stdlib.h>

#include "nxml.h"
#include "pilot.h"
#include "log.h"
#include "opengl.h"
#include "font.h"
#include "ndata.h"
#include "space.h"
#include "rng.h"
#include "land.h"
#include "sound.h"
#include "economy.h"
#include "pause.h"
#include "menu.h"
#include "toolkit.h"
#include "dialogue.h"
#include "mission.h"
#include "nlua_misn.h"
#include "ntime.h"
#include "hook.h"
#include "map.h"
#include "map_overlay.h"
#include "nfile.h"
#include "spfx.h"
#include "unidiff.h"
#include "comm.h"
#include "intro.h"
#include "perlin.h"
#include "ai.h"
#include "ai_extra.h"
#include "music.h"
#include "gui.h"
#include "gui_omsg.h"
#include "nlua_var.h"
#include "escort.h"
#include "event.h"
#include "conf.h"
#include "nebula.h"
#include "equipment.h"
#include "camera.h"
#include "claim.h"
#include "player_gui.h"
#include "start.h"
#include "input.h"
#include "news.h"
#include "nstring.h"


/*
 * player stuff
 */
Player_t player; /**< Local player. */
static Ship* player_ship      = NULL; /**< Temporary ship to hold when naming it */
static credits_t player_creds = 0; /**< Temporary hack for when creating. */
static const char *player_message_noland = NULL; /**< No landing message (when PLAYER_NOLAND is set). */

/*
 * Licenses.
 */
static char **player_licenses = NULL; /**< Licenses player has. */
static int player_nlicenses   = 0; /**< Number of licenses player has. */


/*
 * player sounds.
 */
static int player_engine_group = -1; /**< Player engine sound group. */
static int player_hyper_group = -1; /**< Player hyperspace sound group. */
static int player_gui_group   = -1; /**< Player GUI sound group. */
int snd_target                = -1; /**< Sound when targeting. */
int snd_jump                  = -1; /**< Sound when can jump. */
int snd_nav                   = -1; /**< Sound when changing nav computer. */
int snd_hail                  = -1; /**< Sound when being hailed. */
/* Hyperspace sounds. */
int snd_hypPowUp              = -1; /**< Hyperspace power up sound. */
int snd_hypEng                = -1; /**< Hyperspace engine sound. */
int snd_hypPowDown            = -1; /**< Hyperspace power down sound. */
int snd_hypPowUpJump          = -1; /**< Hyperspace Power up to jump sound. */
int snd_hypJump               = -1; /**< Hyperspace jump sound. */
static int player_lastEngineSound = -1; /**< Last engine sound. */
static int player_hailCounter = 0; /**< Number of times to play the hail. */
static double player_hailTimer = 0.; /**< Timer for hailing. */


/*
 * player pilot stack - ships he has
 */
/**
 * @brief Player ship.
 */
typedef struct PlayerShip_s {
   Pilot* p;      /**< Pilot. */
   char *loc;     /**< Location. */
   int autoweap;  /**< Automatically update weapon sets. */
} PlayerShip_t;
static PlayerShip_t* player_stack   = NULL;  /**< Stack of ships player has. */
static int player_nstack            = 0;     /**< Number of ships player has. */


/*
 * player outfit stack - outfits he has
 */
/**
 * @brief Wrapper for outfits.
 */
typedef struct PlayerOutfit_s {
   const Outfit *o;  /**< Actual associated outfit. */
   int q;            /**< Amount of outfit owned. */
} PlayerOutfit_t;
static PlayerOutfit_t *player_outfits  = NULL;  /**< Outfits player has. */
static int player_noutfits             = 0;     /**< Number of outfits player has. */
static int player_moutfits             = 0;     /**< Current allocated memory. */
#define OUTFIT_CHUNKSIZE               32       /**< Allocation chunk size. */


/*
 * player global properties
 */
/* used in input.c */
double player_left         = 0.; /**< Player left turn velocity from input. */
double player_right        = 0.; /**< Player right turn velocity from input. */
double player_acc          = 0.; /**< Accel velocity from input. */
/* for death and such */
static double player_timer = 0.; /**< For death and such. */


/*
 * unique mission stack.
 */
static int* missions_done  = NULL; /**< Saves position of completed missions. */
static int missions_mdone  = 0; /**< Memory size of completed missions. */
static int missions_ndone  = 0; /**< Number of completed missions. */


/*
 * unique event stack.
 */
static int* events_done  = NULL; /**< Saves position of completed events. */
static int events_mdone  = 0; /**< Memory size of completed events. */
static int events_ndone  = 0; /**< Number of completed events. */


/*
 * Extern stuff for player ships.
 */
extern Pilot** pilot_stack;
extern int pilot_nstack;


/*
 * map stuff for autonav
 */
extern int map_npath;


/*
 * prototypes
 */
/*
 * internal
 */
static void player_checkHail (void);
/* creation */
static void player_newSetup( int tutorial );
static int player_newMake (void);
static Pilot* player_newShipMake( const char* name );
/* sound */
static void player_initSound (void);
/* save/load */
static int player_saveEscorts( xmlTextWriterPtr writer );
static int player_saveShipSlot( xmlTextWriterPtr writer, PilotOutfitSlot *slot, int i );
static int player_saveShip( xmlTextWriterPtr writer,
      Pilot* ship, char* loc );
static Planet* player_parse( xmlNodePtr parent );
static int player_parseDoneMissions( xmlNodePtr parent );
static int player_parseDoneEvents( xmlNodePtr parent );
static int player_parseLicenses( xmlNodePtr parent );
static void player_parseShipSlot( xmlNodePtr node, Pilot *ship, PilotOutfitSlot *slot );
static int player_parseShip( xmlNodePtr parent, int is_player, char *planet );
static int player_parseEscorts( xmlNodePtr parent );
static void player_addOutfitToPilot( Pilot* pilot, Outfit* outfit, PilotOutfitSlot *s );
/* Misc. */
static void player_planetOutOfRangeMsg (void);
static int player_outfitCompare( const void *arg1, const void *arg2 );
static int player_thinkMouseFly(void);
static int preemption = 0; /* Hyperspace target/untarget preemption. */
/*
 * externed
 */
int player_save( xmlTextWriterPtr writer ); /* save.c */
Planet* player_load( xmlNodePtr parent ); /* save.c */
int landtarget; /**< Used in pilot.c, allows planet targeting while landing. */


/**
 * @brief Initializes player stuff.
 */
int player_init (void)
{
   player_initSound();
   return 0;
}

/**
 * @brief Sets up a new player.
 */
static void player_newSetup( int tutorial )
{
   double x, y;

   /* Set up GUI. */
   gui_setDefaults();

   /* Setup sound */
   player_initSound();

   /* Clean up player stuff if we'll be recreating. */
   player_cleanup();

   /* For pretty background. */
   pilots_cleanAll();
   if (!tutorial) {
      space_init( start_system() );
      start_position( &x, &y );
   }
   else
      start_tutPosition( &x, &y );

   /* Start the news */
   news_init();

<<<<<<< HEAD
   /* start the economy */
   econ_refreshsolutions();
=======
   /* Initialize economy prices */
>>>>>>> f196e612
   econ_updateprices();

   cam_setTargetPos( x, y, 0 );
   cam_setZoom( conf.zoom_far );

   /* Clear the init message for new game. */
   gui_clearMessages();
}


/**
 * @brief Creates a new tutorial player.
 *
 *   - Cleans up after old players.
 *   - Prompts for name.
 */
void player_newTutorial (void)
{
   int ret;
   double x, y;

   /* Set up new player. */
   player_newSetup( 1 );

   /* New name. */
   player.name = strdup( "John Doe" );

   /* Time. */
   ntime_set( start_date() );

   /* Welcome message - must be before space_init. */
   player_message( "\egWelcome to "APPNAME" Tutorial!" );
   player_message( "\eg v%s", naev_version(0) );

   /* Try to create the pilot, if fails reask for player name. */
   player_ship = ship_get( start_ship() );
   if (player_ship==NULL) {
      WARN("Ship not properly set by module.");
      return;
   }
   player_creds   = 0;
   player_newShipMake( "Star Voyager" );
   start_tutPosition( &x, &y );
   vect_cset( &player.p->solid->pos, x, y );
   vectnull( &player.p->solid->vel );
   player.p->solid->dir = RNGF() * 2.*M_PI;
   space_init( start_tutSystem() );

   /* Monies. */
   player.p->credits = start_credits();

   /* clear the map */
   map_clear();

   /* Start the news */
   news_init();

   /* Play music. */
   music_choose( "ambient" );

   /* Load the GUI. */
   gui_load( gui_pick() );

   /* It's the tutorial. */
   player_setFlag( PLAYER_TUTORIAL );

   /* Add the mission if found. */
   if (start_tutMission() != NULL) {
      ret = mission_start(start_tutMission(), NULL);
      if (ret < 0)
         WARN("Failed to run start tutorial mission '%s'.", start_tutMission());
   }

   /* Add the event if found. */
   if (!menu_isOpen(MENU_MAIN) && (start_tutEvent() != NULL)) {
      if (event_start( start_tutEvent(), NULL ))
         WARN("Failed to run start event '%s'.", start_tutEvent());
   }
}


/**
 * @brief Creates a new player.
 *
 *   - Cleans up after old players.
 *   - Prompts for name.
 *
 * @sa player_newMake
 */
void player_new (void)
{
   int r;

   /* Set up new player. */
   player_newSetup( 0 );

   /* Get the name. */
   player.name = dialogue_input( "Player Name", 2, 20,
         "Please write your name:" );

   /* Player cancelled dialogue. */
   if (player.name == NULL) {
      menu_main();
      return;
   }

   if (nfile_fileExists("%ssaves/%s.ns", nfile_dataPath(), player.name)) {
      r = dialogue_YesNo("Overwrite",
            "You already have a pilot named %s. Overwrite?",player.name);
      if (r==0) { /* no */
         player_new();
         return;
      }
   }

   if (player_newMake())
      return;

   /* Display the intro. */
   intro_display( "dat/intro", "intro" );

   /* Play music. */
   music_choose( "ambient" );

   /* Add the mission if found. */
   if (start_mission() != NULL) {
      if (mission_start(start_mission(), NULL) < 0)
         WARN("Failed to run start mission '%s'.", start_mission());
   }

   /* Add the event if found. */
   if (start_event() != NULL) {
      if (event_start( start_event(), NULL ))
         WARN("Failed to run start event '%s'.", start_event());
   }

   /* Run the load event trigger. */
   events_trigger( EVENT_TRIGGER_LOAD );

   /* Load the GUI. */
   gui_load( gui_pick() );
}


/**
 * @brief Actually creates a new player.
 *
 *    @return 0 on success.
 */
static int player_newMake (void)
{
   Ship *ship;
   const char *shipname;
   double x,y;

   /* Time. */
   ntime_set( start_date() );

   /* Welcome message - must be before space_init. */
   player_message( "\egWelcome to "APPNAME"!" );
   player_message( "\eg v%s", naev_version(0) );

   /* Try to create the pilot, if fails reask for player name. */
   ship = ship_get( start_ship() );
   shipname = start_shipname();
   if (ship==NULL) {
      WARN("Ship not properly set by module.");
      return -1;
   }
   /* Setting a default name in the XML prevents naming prompt. */
   if (player_newShip( ship, shipname, 0, (shipname==NULL) ? 0 : 1 ) == NULL) {
      player_new();
      return -1;
   }
   start_position( &x, &y );
   vect_cset( &player.p->solid->pos, x, y );
   vectnull( &player.p->solid->vel );
   player.p->solid->dir = RNGF() * 2.*M_PI;
   space_init( start_system() );

   /* Monies. */
   player.p->credits = start_credits();

   /* clear the map */
   map_clear();

   return 0;
}


/**
 * @brief Creates a new ship for player.
 *
 *    @param ship New ship to get.
 *    @param def_name Default name to give it if cancelled.
 *    @param trade Whether or not to trade player's current ship with the new ship.
 *    @param noname Whether or not to let the player name it.
 *    @return Newly created pilot on success or NULL if dialogue was cancelled.
 *
 * @sa player_newShipMake
 */
Pilot* player_newShip( Ship* ship, const char *def_name,
      int trade, int noname )
{
   char *ship_name, *old_name;
   int i, len, w;
   Pilot *new_ship;

   /* temporary values while player doesn't exist */
   player_creds = (player.p != NULL) ? player.p->credits : 0;
   player_ship    = ship;
   if (!noname)
      ship_name      = dialogue_input( "Ship Name", 3, 20,
            "Please name your new ship:" );
   else
      ship_name      = NULL;

   /* Dialogue cancelled. */
   if (ship_name == NULL) {
      /* No default name, fail. */
      if (def_name == NULL)
         return NULL;

      /* Add default name. */
      i = 2;
      len = strlen(def_name)+10;
      ship_name = malloc( len );
      strncpy( ship_name, def_name, len );
      while (player_hasShip(ship_name)) {
         nsnprintf( ship_name, len, "%s %d", def_name, i );
         i++;
      }
   }

   /* Must not have same name. */
   if (player_hasShip(ship_name)) {
      dialogue_msg( "Name collision",
            "Please do not give the ship the same name as another of your ships.");
      return NULL;
   }

   new_ship = player_newShipMake( ship_name );

   /* Player is trading ship in. */
   if (trade) {
      if (player.p == NULL)
         ERR("Player ship isn't valid... This shouldn't happen!");
      old_name = player.p->name;
      player_swapShip( ship_name ); /* Move to the new ship. */
      player_rmShip( old_name );
   }

   free(ship_name);

   /* Update ship list if landed. */
   if (landed) {
      w = land_getWid( LAND_WINDOW_EQUIPMENT );
      equipment_regenLists( w, 0, 1 );
   }

   return new_ship;
}

/**
 * @brief Actually creates the new ship.
 */
static Pilot* player_newShipMake( const char* name )
{
   Vector2d vp, vv;
   PilotFlags flags;
   PlayerShip_t *ship;
   Pilot *new_pilot;
   double px, py, dir;
   unsigned int id;

   /* store the current ship if it exists */
   pilot_clearFlagsRaw( flags );
   pilot_setFlagRaw( flags, PILOT_PLAYER );

   /* in case we're respawning */
   player_rmFlag( PLAYER_CREATING );

   /* create the player */
   if (player.p == NULL) {
      /* Set position to defaults. */
      if (player.p != NULL) {
         px    = player.p->solid->pos.x;
         py    = player.p->solid->pos.y;
         dir   = player.p->solid->dir;
      }
      else {
         px    = 0.;
         py    = 0.;
         dir   = 0.;
      }
      vect_cset( &vp, px, py );
      vect_cset( &vv, 0., 0. );

      /* Create the player. */
      id = pilot_create( player_ship, name, faction_get("Player"), "player",
            dir, &vp, &vv, flags, -1 );
      cam_setTargetPilot( id, 0 );
      new_pilot = pilot_get( id );
   }
   else {
      /* Grow memory. */
      player_stack = realloc(player_stack, sizeof(PlayerShip_t)*(player_nstack+1));
      ship        = &player_stack[player_nstack];
      /* Create the ship. */
      ship->p     = pilot_createEmpty( player_ship, name, faction_get("Player"), "player", flags );
      ship->loc   = strdup( land_planet->name );
      player_nstack++;
      new_pilot   = ship->p;
   }

   if (player.p == NULL)
      ERR("Something seriously wonky went on, newly created player does not exist, bailing!");

   /* Add GUI. */
   player_guiAdd( player_ship->gui );

   /* money. */
   player.p->credits = player_creds;
   player_creds = 0;

   return new_pilot;
}


/**
 * @brief Swaps player's current ship with their ship named shipname.
 *
 *    @param shipname Ship to change to.
 */
void player_swapShip( char* shipname )
{
   int i, j;
   Pilot* ship;
   Vector2d v;
   double dir;

   for (i=0; i<player_nstack; i++) {
      if (strcmp(shipname,player_stack[i].p->name)!=0)
         continue;

      /* swap player and ship */
      ship = player_stack[i].p;

      /* move credits over */
      ship->credits = player.p->credits;

      /* move cargo over */
      pilot_cargoMove( ship, player.p );

      /* Store position. */
      vectcpy( &v, &player.p->solid->pos );
      dir = player.p->solid->dir;

      /* extra pass to calculate stats */
      pilot_calcStats( ship );
      pilot_calcStats( player.p );

      /* now swap the players */
      player_stack[i].p = player.p;
      for (j=0; j<pilot_nstack; j++) /* find pilot in stack to swap */
         if (pilot_stack[j] == player.p) {
            player.p         = ship;
            pilot_stack[j] = ship;
            break;
         }

      /* Copy position back. */
      vectcpy( &player.p->solid->pos, &v );
      player.p->solid->dir = dir;

      /* Fill the tank. */
      if (landed)
         land_checkAddRefuel();

      /* Set some gui stuff. */
      gui_load( gui_pick() );

      /* Bind camera. */
      cam_setTargetPilot( player.p->id, 0 );
      return;
   }
   WARN( "Unable to swap player.p with ship '%s': ship does not exist!", shipname );
}


/**
 * @brief Calculates the price of one of the player's ships.
 *
 *    @param shipname Name of the ship.
 *    @return The price of the ship in credits.
 */
credits_t player_shipPrice( char* shipname )
{
   int i;
   Pilot *ship = NULL;

   if (strcmp(shipname,player.p->name)==0)
      ship = player.p;
   else {
      /* Find the ship. */
      for (i=0; i<player_nstack; i++) {
         if (strcmp(shipname,player_stack[i].p->name)==0) {
            ship = player_stack[i].p;
            break;
         }
      }
   }

   /* Not found. */
   if (ship == NULL) {
      WARN( "Unable to find price for player's ship '%s': ship does not exist!", shipname );
      return -1;
   }

   return pilot_worth( ship );
}


/**
 * @brief Removes one of the player's ships.
 *
 *    @param shipname Name of the ship to remove.
 */
void player_rmShip( char* shipname )
{
   int i;

   for (i=0; i<player_nstack; i++) {
      /* Not the ship we are looking for. */
      if (strcmp(shipname,player_stack[i].p->name)!=0)
         continue;

      /* Free player ship and location. */
      pilot_free(player_stack[i].p);
      free(player_stack[i].loc);

      /* Move memory to make adjacent. */
      memmove( player_stack+i, player_stack+i+1,
            sizeof(PlayerShip_t) * (player_nstack-i-1) );
      player_nstack--; /* Shrink stack. */
      /* Realloc memory to smaller size. */
      player_stack = realloc( player_stack,
            sizeof(PlayerShip_t) * (player_nstack) );
   }
}


/**
 * @brief Cleans up player stuff like player_stack.
 */
void player_cleanup (void)
{
   int i;

   /* Enable all input. */
   input_enableAll();

   /* Clean up other stuff. */
   diff_clear();
   var_cleanup();
   missions_cleanup();
   events_cleanup();
   space_clearKnown();
   land_cleanup();
   map_cleanup();

   /* Reset controls. */
   player_accelOver();
   player_left  = 0.;
   player_right = 0.;

   /* Clear player. */
   player_clear();

   /* Clear hail timer. */
   player_hailCounter   = 0;
   player_hailTimer     = 0.;

   /* Clear messages. */
   gui_clearMessages();

   /* Reset factions. */
   factions_reset();

   /* clean up name */
   if (player.name != NULL) {
      free(player.name);
      player.name = NULL;
   }

   /* Clean up gui. */
   gui_cleanup();
   player_guiCleanup();
   ovr_setOpen(0);

   /* clean up the stack */
   for (i=0; i<player_nstack; i++) {
      pilot_free(player_stack[i].p);
      free(player_stack[i].loc);
   }
   if (player_stack != NULL)
      free(player_stack);
   player_stack = NULL;
   /* nothing left */
   player_nstack = 0;

   /* Free outfits. */
   if (player_outfits != NULL)
      free(player_outfits);
   player_outfits  = NULL;
   player_noutfits = 0;
   player_moutfits = 0;

   /* Clean up missions */
   if (missions_done != NULL)
      free(missions_done);
   missions_done = NULL;
   missions_ndone = 0;
   missions_mdone = 0;

   /* Clean up events. */
   if (events_done != NULL)
      free(events_done);
   events_done = NULL;
   events_ndone = 0;
   events_mdone = 0;

   /* Clean up licenses. */
   if (player_nlicenses > 0) {
      for (i=0; i<player_nlicenses; i++)
         free(player_licenses[i]);
      free(player_licenses);
      player_licenses = NULL;
      player_nlicenses = 0;
   }

   /* Clear claims. */
   claim_clear();

   /* just in case purge the pilot stack */
   pilots_cleanAll();

   /* Reset some player stuff. */
   player_creds   = 0;
   player.crating = 0;
   if (player.gui != NULL)
      free( player.gui );
   player.gui = NULL;

   /* Clear omsg. */
   omsg_cleanup();

   /* Stop the sounds. */
   sound_stopAll();

   /* Reset time compression. */
   pause_setSpeed( 1.0 );

   /* Clean up. */
   memset( &player, 0, sizeof(Player_t) );
   player_setFlag(PLAYER_CREATING);
}


static int player_soundReserved = 0; /**< Has the player already reserved sound? */
/**
 * @brief Initializes the player sounds.
 */
static void player_initSound (void)
{
   if (player_soundReserved)
      return;

   /* Allocate channels. */
   player_engine_group  = sound_createGroup(1); /* Channel for engine noises. */
   player_gui_group     = sound_createGroup(4);
   player_hyper_group   = sound_createGroup(4);
   sound_speedGroup( player_gui_group, 0 ); /* Disable pitch shift. */
   player_soundReserved = 1;

   /* Get sounds. */
   snd_target           = sound_get("target");
   snd_jump             = sound_get("jump");
   snd_nav              = sound_get("nav");
   snd_hail             = sound_get("hail");
   snd_hypPowUp         = sound_get("hyperspace_powerup");
   snd_hypEng           = sound_get("hyperspace_engine");
   snd_hypPowDown       = sound_get("hyperspace_powerdown");
   snd_hypPowUpJump     = sound_get("hyperspace_powerupjump");
   snd_hypJump          = sound_get("hyperspace_jump");
}


/**
 * @brief Plays a GUI sound (unaffected by time accel).
 *
 *    @param sound ID of the sound to play.
 *    @param once Play only once?
 */
void player_soundPlayGUI( int sound, int once )
{
   sound_playGroup( player_gui_group, sound, once );
}


/**
 * @brief Plays a sound at the player.
 *
 *    @param sound ID of the sound to play.
 *    @param once Play only once?
 */
void player_soundPlay( int sound, int once )
{
   sound_playGroup( player_hyper_group, sound, once );
}


/**
 * @brief Stops playing player sounds.
 */
void player_soundStop (void)
{
   if (player_gui_group >= 0)
      sound_stopGroup( player_gui_group );
   if (player_engine_group >= 0)
      sound_stopGroup( player_engine_group );
   if (player_hyper_group >= 0)
      sound_stopGroup( player_hyper_group );

   /* No last engine sound. */
   player_lastEngineSound = -1;
}


/**
 * @brief Pauses the ship's sounds.
 */
void player_soundPause (void)
{
   if (player_engine_group >= 0)
      sound_pauseGroup(player_engine_group);
   if (player_hyper_group >= 0)
      sound_pauseGroup(player_hyper_group);
}


/**
 * @brief Resumes the ship's sounds.
 */
void player_soundResume (void)
{
   if (player_engine_group >= 0)
      sound_resumeGroup(player_engine_group);
   if (player_hyper_group >= 0)
      sound_resumeGroup(player_hyper_group);
}


/**
 * @brief Warps the player to the new position
 *
 *    @param x X value of the position to warp to.
 *    @param y Y value of the position to warp to.
 */
void player_warp( const double x, const double y )
{
   vect_cset( &player.p->solid->pos, x, y );
}


/**
 * @brief Clears the targets.
 */
void player_clear (void)
{
   if (player.p != NULL) {
      pilot_setTarget( player.p, player.p->id );
      gui_setTarget();
   }

   /* Clear the noland flag. */
   player_rmFlag( PLAYER_NOLAND );
}


static char* player_ratings[] = {
      "Harmless",
      "Mostly Harmless",
      "Smallfry",
      "Average",
      "Above Average",
      "Major",
      "Intimidating",
      "Fearsome",
      "Terrifying",
      "Unstoppable",
      "Godlike"
}; /**< Combat ratings. */
/**
 * @brief Gets the player's combat rating in a human-readable string.
 *
 *    @return The player's combat rating in a human readable string.
 */
const char* player_rating (void)
{
   if (player.crating == 0.) return player_ratings[0];
   else if (player.crating < 25.) return player_ratings[1];
   else if (player.crating < 50.) return player_ratings[2];
   else if (player.crating < 100.) return player_ratings[3];
   else if (player.crating < 200.) return player_ratings[4];
   else if (player.crating < 500.) return player_ratings[5];
   else if (player.crating < 1000.) return player_ratings[6];
   else if (player.crating < 2000.) return player_ratings[7];
   else if (player.crating < 5000.) return player_ratings[8];
   else if (player.crating < 10000.) return player_ratings[9];
   else return player_ratings[10];
}


/**
 * @brief Checks to see if the player has enough credits.
 *
 *    @param amount Amount of credits to check to see if the player has.
 *    @return 1 if the player has enough credits.
 */
int player_hasCredits( credits_t amount )
{
   return pilot_hasCredits( player.p, amount );
}


/**
 * @brief Modifies the amount of credits the player has.
 *
 *    @param amount Quantity to modify player's credits by.
 *    @return Amount of credits the player has.
 */
credits_t player_modCredits( credits_t amount )
{
   return pilot_modCredits( player.p, amount );
}


/**
 * @brief Renders the player
 */
void player_render( double dt )
{
   /*
    * Check to see if the death menu should pop up.
    */
   if (player_isFlag(PLAYER_DESTROYED)) {
      player_timer -= dt;
      if (!toolkit_isOpen() && !player_isFlag(PLAYER_CREATING) &&
            (player_timer < 0.))
         menu_death();
   }

   /*
    * Render the player.
    */
   if ((player.p != NULL) && !player_isFlag(PLAYER_CREATING) &&
         !pilot_isFlag( player.p, PILOT_INVISIBLE))
      pilot_render(player.p, dt);
}


/**
 * @brief Basically uses keyboard input instead of AI input. Used in pilot.c.
 *
 *    @param pplayer Player to think.
 */
void player_think( Pilot* pplayer, const double dt )
{
   (void) dt;
   Pilot *target;
   double turn;
   int facing;
   int ret;

   /* last i heard, the dead don't think */
   if (pilot_isFlag(pplayer,PILOT_DEAD)) {
      /* no sense in accelerating or turning */
      pilot_setThrust( pplayer, 0. );
      pilot_setTurn( pplayer, 0. );
      return;
   }

   /* Under manual control is special. */
   if (pilot_isFlag( pplayer, PILOT_MANUAL_CONTROL )) {
      ai_think( pplayer, dt );
      return;
   }

   /* Autonav voodoo. */
   if (player.autonav_timer > 0.)
      player.autonav_timer -= dt;

   /* Not facing anything yet. */
   facing = 0;

   /* Autonav takes over normal controls. */
   if (player_isFlag(PLAYER_AUTONAV)) {
      player_thinkAutonav( pplayer, dt );

      /* Disable turning. */
      facing = 1;
   }

   /* Mouse-flying is enabled. */
   if (!facing && player_isFlag(PLAYER_MFLY))
      facing = player_thinkMouseFly();

   /* turning taken over by PLAYER_FACE */
   if (!facing && player_isFlag(PLAYER_FACE)) {
      /* Try to face pilot target. */
      if (player.p->target != PLAYER_ID) {
         target = pilot_get(player.p->target);
         if (target != NULL) {
            pilot_face( pplayer,
                  vect_angle( &player.p->solid->pos, &target->solid->pos ));

            /* Disable turning. */
            facing = 1;
         }
      }
      /* If not try to face planet target. */
      else if ((player.p->nav_planet != -1) && ((preemption == 0) || (player.p->nav_hyperspace == -1))) {
         pilot_face( pplayer,
               vect_angle( &player.p->solid->pos,
                  &cur_system->planets[ player.p->nav_planet ]->pos ));
         /* Disable turning. */
         facing = 1;
      }
      else if (player.p->nav_hyperspace != -1) {
         pilot_face( pplayer,
               vect_angle( &player.p->solid->pos,
                  &cur_system->jumps[ player.p->nav_hyperspace ].pos ));
         /* Disable turning. */
         facing = 1;
      }
   }

   /* turning taken over by PLAYER_REVERSE */
   if (player_isFlag(PLAYER_REVERSE)) {

      /* Check to see if already stopped. */
      /*
      if (VMOD(pplayer->solid->vel) < MIN_VEL_ERR)
         player_accel( 0. );

      else {
         d = pilot_face( pplayer, VANGLE(player.p->solid->vel) + M_PI );
         if ((player_acc < 1.) && (d < MAX_DIR_ERR))
            player_accel( 1. );
      }
      */

      /*
       * If the player has reverse thrusters, fire those.
       */
      if (player.p->stats.misc_reverse_thrust)
         player_accel( -0.4 );
      else if (!facing){
         pilot_face( pplayer, VANGLE(player.p->solid->vel) + M_PI );
         /* Disable turning. */
         facing = 1;
      }
   }
   else if(player.p->stats.misc_reverse_thrust && !player_isFlag(PLAYER_REVERSE) && !player_isFlag(PLAYER_ACCEL) && !player_isFlag(PLAYER_AUTONAV))
      player_accelOver();

   /* normal turning scheme */
   if (!facing) {
      turn = 0;
      if (player_isFlag(PLAYER_TURN_LEFT))
         turn -= player_left;
      if (player_isFlag(PLAYER_TURN_RIGHT))
         turn += player_right;
      turn = CLAMP( -1., 1., turn );
      pilot_setTurn( pplayer, -turn );
   }

   /*
    * Weapon shooting stuff
    */
   /* Primary weapon. */
   if (player_isFlag(PLAYER_PRIMARY)) {
      ret = pilot_shoot( pplayer, 0 );
      player_setFlag(PLAYER_PRIMARY_L);
      if (ret)
         player_autonavAbort(NULL);
   }
   else if (player_isFlag(PLAYER_PRIMARY_L)) {
      pilot_shootStop( pplayer, 0 );
      player_rmFlag(PLAYER_PRIMARY_L);
   }
   /* Secondary weapon - we use PLAYER_SECONDARY_L to track last frame. */
   if (player_isFlag(PLAYER_SECONDARY)) { /* needs target */
      /* Double tap stops beams. */
      if (!player_isFlag(PLAYER_SECONDARY_L))
         pilot_shootStop( pplayer, 1 );
      else {
         ret = pilot_shoot( pplayer, 1 );
         if (ret)
            player_autonavAbort(NULL);
      }

      player_setFlag(PLAYER_SECONDARY_L);
   }
   else if (player_isFlag(PLAYER_SECONDARY_L)) {
      pilot_shootStop( pplayer, 1 );
      player_rmFlag(PLAYER_SECONDARY_L);
   }


   pilot_setThrust( pplayer, player_acc );
}


/**
 * @brief Player update function.
 *
 *    @param pplayer Player to update.
 *    @param dt Current deltatick.
 */
void player_update( Pilot *pplayer, const double dt )
{
   /* Update normally. */
   pilot_update( pplayer, dt );

   /* Update player.p specific stuff. */
   if (!player_isFlag(PLAYER_DESTROYED))
      player_updateSpecific( pplayer, dt );
}


/**
 * @brief Does a player specific update.
 *
 *    @param pplayer Player to update.
 *    @param dt Current deltatick.
 */
void player_updateSpecific( Pilot *pplayer, const double dt )
{
   int engsound;

   /* Calculate engine sound to use. */
   if (pilot_isFlag(pplayer, PILOT_AFTERBURNER))
      engsound = pplayer->afterburner->outfit->u.afb.sound;
   else if ((pplayer->solid->thrust > 1e-3) || (pplayer->solid->thrust < -1e-3)) {
      /* See if is in hyperspace. */
      if (pilot_isFlag(pplayer, PILOT_HYPERSPACE))
         engsound = snd_hypEng;
      else
         engsound = pplayer->ship->sound;
   }
   else
      engsound = -1;
   /* See if sound must change. */
   if (player_lastEngineSound != engsound) {
      sound_stopGroup( player_engine_group );
      if (engsound >= 0)
         sound_playGroup( player_engine_group, engsound, 0 );
   }
   player_lastEngineSound = engsound;

   /* Sound. */
   /*
    * Sound is now camera-specific and thus not player specific. A bit sad really.
   sound_updateListener( pplayer->solid->dir,
         pplayer->solid->pos.x, pplayer->solid->pos.y,
         pplayer->solid->vel.x, pplayer->solid->vel.y );
   */

   /* See if must play hail sound. */
   if (player_hailCounter > 0) {
      player_hailTimer -= dt;
      if (player_hailTimer < 0.) {
         player_soundPlayGUI( snd_hail, 1 );
         player_hailCounter--;
         player_hailTimer = 3.;
      }
   }
}


/*
 *    For use in keybindings
 */
/**
 * @brief Activates a player's weapon set.
 */
void player_weapSetPress( int id, int type, int repeat )
{
   if (repeat)
      return;

   if ((type > 0) && ((player.p == NULL) || toolkit_isOpen()))
      return;

   if (player.p == NULL)
      return;

   if (pilot_isFlag(player.p, PILOT_HYP_PREP) ||
         pilot_isFlag(player.p, PILOT_HYPERSPACE) ||
         pilot_isFlag(player.p, PILOT_LANDING) ||
         pilot_isFlag(player.p, PILOT_TAKEOFF))
      return;

   pilot_weapSetPress( player.p, id, type );
}


/**
 * @brief Sets the player's target planet.
 *
 *    @param id Target planet or -1 if none should be selected.
 */
void player_targetPlanetSet( int id )
{
   int old;

   if (id >= cur_system->nplanets) {
      WARN("Trying to set player's planet target to invalid ID '%d'", id);
      return;
   }

   if ((player.p == NULL) || pilot_isFlag( player.p, PILOT_LANDING ))
      return;

   old = player.p->nav_planet;
   player.p->nav_planet = id;
   player_hyperspacePreempt((id < 0) ? 1 : 0);
   if (old != id) {
      player_rmFlag(PLAYER_LANDACK);
      if (id >= 0)
         player_soundPlayGUI(snd_nav, 1);
   }
   gui_forceBlink();
   gui_setNav();
}


/**
 * @brief Cycle through planet targets.
 */
void player_targetPlanet (void)
{
   int id, i;

   /* Not under manual control. */
   if (pilot_isFlag( player.p, PILOT_MANUAL_CONTROL ))
      return;

   /* Find next planet target. */
   for (id=player.p->nav_planet+1; id<cur_system->nplanets; id++)
      if (planet_isKnown( cur_system->planets[id] ))
         break;

   /* Try to select the lowest-indexed valid planet. */
   if (id >= cur_system->nplanets ) {
      id = -1;
      for (i=0; i<cur_system->nplanets; i++)
         if (planet_isKnown( cur_system->planets[i] )) {
            id = i;
            break;
         }
   }

   /* Untarget if out of range. */
   player_targetPlanetSet( id );
}


/**
 * @brief Try to land or target closest planet if no land target.
 */
void player_land (void)
{
   int i;
   int tp;
   double td, d;
   Planet *planet;
   int runcount = 0;

   if (landed) { /* player is already landed */
      takeoff(1);
      return;
   }

   /* Not under manual control. */
   if (pilot_isFlag( player.p, PILOT_MANUAL_CONTROL ))
      return;

   /* Already landing. */
   if ((pilot_isFlag( player.p, PILOT_LANDING) ||
         pilot_isFlag( player.p, PILOT_TAKEOFF)))
      return;

   /* Check if there are planets to land on. */
   if (cur_system->nplanets == 0) {
      player_messageRaw( "\erThere are no planets to land on." );
      return;
   }

   if (player.p->nav_planet == -1) { /* get nearest planet target */

      if (cur_system->nplanets == 0) {
         player_messageRaw("\erThere are no planets to land on.");
         return;
      }

      td = -1; /* temporary distance */
      tp = -1; /* temporary planet */
      for (i=0; i<cur_system->nplanets; i++) {
         planet = cur_system->planets[i];
         d = vect_dist(&player.p->solid->pos,&planet->pos);
         if (pilot_inRangePlanet( player.p, i ) &&
               planet_hasService(planet,PLANET_SERVICE_LAND) &&
               ((tp==-1) || ((td == -1) || (td > d)))) {
            tp = i;
            td = d;
         }
      }
      player_targetPlanetSet( tp );
      player_hyperspacePreempt(0);

      /* no landable planet */
      if (player.p->nav_planet < 0)
         return;

      player_land(); /* rerun land protocol */
   }
   /*check if planet is in range*/
   else if (!pilot_inRangePlanet( player.p, player.p->nav_planet)) {
      player_planetOutOfRangeMsg();
      return;
   }
   else if (player_isFlag(PLAYER_NOLAND)) {
      player_message( "\er%s", player_message_noland );
      return;
   }
   else if (pilot_isFlag( player.p, PILOT_NOLAND)) {
      player_message( "\erDocking stabilizers malfunctioning, cannot land." );
      return;
   }
   else { /* attempt to land at selected planet */
      planet = cur_system->planets[player.p->nav_planet];
      if (!planet_hasService(planet, PLANET_SERVICE_LAND)) {
         player_messageRaw( "\erYou can't land here." );
         return;
      }
      else if (!player_isFlag(PLAYER_LANDACK)) { /* no landing authorization */
         if (planet_hasService(planet,PLANET_SERVICE_INHABITED)) { /* Basic services */
            if (planet->can_land || (planet->land_override > 0)) {
               player_message( "\e%c%s>\e0 %s", planet_getColourChar(planet),
                     planet->name, planet->land_msg );
               player_setFlag(PLAYER_LANDACK);
               player_soundPlayGUI(snd_nav,1);
            }
            else if (planet->bribed && (planet->land_override >= 0)) {
               player_message( "\e%c%s>\e0 %s", planet_getColourChar(planet),
                     planet->name, planet->bribe_ack_msg );
               player_setFlag(PLAYER_LANDACK);
               player_soundPlayGUI(snd_nav,1);
            }
            else /* Hostile */
               player_message( "\e%c%s>\e0 %s", planet_getColourChar(planet),
                     planet->name, planet->land_msg );
         }
         else { /* No shoes, no shirt, no lifeforms, no service. */
            player_message( "\epReady to land on %s.", planet->name );
            player_setFlag(PLAYER_LANDACK);
            player_soundPlayGUI(snd_nav,1);
         }
         return;
      }
      else if (vect_dist2(&player.p->solid->pos,&planet->pos) > pow2(planet->radius)) {
         player_message("\erYou are too far away to land on %s.", planet->name);
         return;
      } else if ((pow2(VX(player.p->solid->vel)) + pow2(VY(player.p->solid->vel))) >
            (double)pow2(MAX_HYPERSPACE_VEL)) {
         player_message("\erYou are going too fast to land on %s.", planet->name);
         return;
      }

      /* Stop afterburning. */
      pilot_afterburnOver( player.p );
      /* Stop accelerating. */
      player_accelOver();

      /* Stop all on outfits. */
      pilot_outfitOffAll( player.p );

      /* Start landing. */
      if (runcount == 0)
         landtarget = player.p->nav_planet;
      player_soundPause();
      player.p->ptimer = PILOT_LANDING_DELAY;
      pilot_setFlag( player.p, PILOT_LANDING );
      pilot_setThrust( player.p, 0. );
      pilot_setTurn( player.p, 0. );
      runcount++;
   }
}


/**
 * @brief Checks whether the player's ship is able to takeoff.
 */
int player_canTakeoff(void)
{
   int i;

   for (i=0; i<player.p->outfit_nstructure; i++)
      if (player.p->outfit_structure[i].sslot->required && player.p->outfit_structure[i].outfit == NULL)
         return 0;

   for (i=0; i<player.p->outfit_nutility; i++)
      if (player.p->outfit_utility[i].sslot->required && player.p->outfit_utility[i].outfit == NULL)
         return 0;

   for (i=0; i<player.p->outfit_nweapon; i++)
      if (player.p->outfit_weapon[i].sslot->required && player.p->outfit_weapon[i].outfit == NULL)
         return 0;

   return 1;
}


/**
 * @brief Sets the no land message.
 *
 *    @brief str Message to set when the player is not allowed to land temporarily.
 */
void player_nolandMsg( const char *str )
{
   if (str != NULL)
      player_message_noland = str;
   else
      player_message_noland = "You are not allowed to land at this moment.";
}


/**
 * @brief Sets the player's hyperspace target.
 *
 *    @param id ID of the hyperspace target.
 */
void player_targetHyperspaceSet( int id )
{
   int old;

   if (id >= cur_system->njumps) {
      WARN("Trying to set player's hyperspace target to invalid ID '%d'", id);
      return;
   }

   old = player.p->nav_hyperspace;
   player.p->nav_hyperspace = id;
   player_hyperspacePreempt((id < 0) ? 0 : 1);
   if ((old != id) && (id >= 0))
      player_soundPlayGUI(snd_nav,1);
   gui_setNav();
}


/**
 * @brief Gets a hyperspace target.
 */
void player_targetHyperspace (void)
{
   int id, i;

   /* Not under manual control. */
   if (pilot_isFlag( player.p, PILOT_MANUAL_CONTROL ))
      return;

   map_clear(); /* clear the current map path */

   for (id=player.p->nav_hyperspace+1; id<cur_system->njumps; id++)
      if (jp_isKnown( &cur_system->jumps[id]))
         break;

   /* Try to find the lowest-indexed valid jump. */
   if (id >= cur_system->njumps) {
      id = -1;
      for (i=0; i<cur_system->njumps; i++)
         if (jp_isKnown( &cur_system->jumps[i])) {
            id = i;
            break;
         }
   }

   player_targetHyperspaceSet( id );

   /* Map gets special treatment if open. */
   if (id == -1)
      map_select( NULL , 0);
   else
      map_select( cur_system->jumps[ id ].target, 0 );
}


/**
 * @brief Enables or disables jump points preempting planets in autoface and target clearing.
 *
 *    @param preempt Boolean; 1 preempts planet target.
 */
void player_hyperspacePreempt( int preempt )
{
   preemption = preempt;
}


/**
 * @brief Returns whether the jump point target should preempt the planet target.
 *
 *    @return Boolean; 1 preempts planet target.
 */
int player_getHypPreempt(void)
{
   return preemption;
}


/**
 * @brief Starts the hail sounds and aborts autoNav
 */
void player_hailStart (void)
{
   player_hailCounter = 5;

   /* Abort autonav. */
   player_autonavAbort("Receiving hail");
}


/**
 * @brief Actually attempts to jump in hyperspace.
 *
 *    @return 1 if actually started a jump, 0 otherwise.
 */
int player_jump (void)
{
   int i, j;
   double dist, mindist;

   /* Must have a jump target and not be already jumping. */
   if (pilot_isFlag(player.p, PILOT_HYPERSPACE))
      return 0;

   /* Not under manual control. */
   if (pilot_isFlag( player.p, PILOT_MANUAL_CONTROL ))
      return 0;

   /* Select nearest jump if not target. */
   if (player.p->nav_hyperspace == -1) {
      j        = -1;
      mindist  = INFINITY;
      for (i=0; i<cur_system->njumps; i++) {
         dist = vect_dist2( &player.p->solid->pos, &cur_system->jumps[i].pos );
         if (dist < mindist) {
            mindist  = dist;
            j        = i;
         }
      }
      if (j  < 0)
         return 0;

      player.p->nav_hyperspace = j;
      player_soundPlayGUI(snd_nav,1);
      map_select( cur_system->jumps[player.p->nav_hyperspace].target, 0 );
      gui_setNav();

      /* Only follow through if within range. */
      if (mindist > pow2( cur_system->jumps[j].radius ))
         return 0;
   }

   /* Already jumping, so we break jump. */
   if (pilot_isFlag(player.p, PILOT_HYP_PREP)) {
      pilot_hyperspaceAbort(player.p);
      player_message("\erAborting hyperspace sequence.");
      return 0;
   }

   /* Try to hyperspace. */
   i = space_hyperspace(player.p);
   if (i == -1)
      player_message("\erYou are too far from a jump point to initiate hyperspace.");
   else if (i == -2)
      player_message("\erHyperspace drive is offline.");
   else if (i == -3)
      player_message("\erYou do not have enough fuel to hyperspace jump.");
   else {
      player_message("\epPreparing for hyperspace.");
      /* Stop acceleration noise. */
      player_accelOver();
      /* Stop possible shooting. */
      pilot_shootStop( player.p, 0 );
      pilot_shootStop( player.p, 1 );
      return 1;
   }
   return 0;
}

/**
 * @brief Player actually broke hyperspace (entering new system).
 */
void player_brokeHyperspace (void)
{
   ntime_t t;
   StarSystem *sys;
   JumpPoint *jp;

   /* First run jump hook. */
   hooks_run( "jumpout" );

   /* Prevent targeted planet # from carrying over. */
   gui_setNav();
   gui_setTarget();
   player_targetPlanetSet( -1 );

   /* calculates the time it takes, call before space_init */
   t  = pilot_hyperspaceDelay( player.p );
   ntime_inc( t );

   /* Save old system. */
   sys = cur_system;

   /* Free old graphics. */
   space_gfxUnload( sys );

   /* enter the new system */
   jp = &cur_system->jumps[player.p->nav_hyperspace];
   space_init( jp->target->name );

   /* set position, the pilot_update will handle lowering vel */
   space_calcJumpInPos( cur_system, sys, &player.p->solid->pos, &player.p->solid->vel, &player.p->solid->dir );
   cam_setTargetPilot( player.p->id, 0 );

   /* reduce fuel */
   player.p->fuel -= player.p->fuel_consumption;

   /* stop hyperspace */
   pilot_rmFlag( player.p, PILOT_HYPERSPACE );
   pilot_rmFlag( player.p, PILOT_HYP_BEGIN );
   pilot_rmFlag( player.p, PILOT_HYP_BRAKE );
   pilot_rmFlag( player.p, PILOT_HYP_PREP );

   /* update the map */
   map_jump();

   /* Add the escorts. */
   player_addEscorts();

   /* Disable autonavigation if arrived. */
   if (player_isFlag(PLAYER_AUTONAV)) {
      if (player.p->nav_hyperspace == -1) {
         player_message( "\epAutonav arrived at the %s system.", cur_system->name);
         player_autonavEnd();
      }
      else {
         player_message( "\epAutonav continuing until destination (%d jump%s left).",
               map_npath, (map_npath==1) ? "" : "s" );
      }
   }

   /* Safe since this is run in the player hook section. */
   hooks_run( "jumpin" );
   hooks_run( "enter" );
   events_trigger( EVENT_TRIGGER_ENTER );
   missions_run( MIS_AVAIL_SPACE, -1, NULL, NULL );

   /* update economy prices */
   econ_updateprices();

   /* Player sound. */
   player_soundPlay( snd_hypJump, 1 );
}


/**
 * @brief Start accelerating.
 *
 *    @param acc How much thrust should be applied of maximum (0 - 1).
 */
void player_accel( double acc )
{
   if ((player.p == NULL) || pilot_isFlag(player.p, PILOT_HYP_PREP) ||
         pilot_isFlag(player.p, PILOT_HYPERSPACE))
      return;


   player_acc = acc;
   if (toolkit_isOpen() || paused)
      player_soundPause();
}


/**
 * @brief Done accelerating.
 */
void player_accelOver (void)
{
   player_acc = 0.;
}


/**
 * @brief Sets the player's target.
 *
 *    @param id Target to set for the player.
 */
void player_targetSet( unsigned int id )
{
   unsigned int old;
   old = player.p->target;
   pilot_setTarget( player.p, id );
   if ((old != id) && (player.p->target != PLAYER_ID)) {
      gui_forceBlink();
      player_soundPlayGUI( snd_target, 1 );
   }
   gui_setTarget();
}


/**
 * @brief Targets the nearest hostile enemy to the player.
 */
void player_targetHostile (void)
{
   unsigned int tp;
   int i;
   double d, td;

   tp=PLAYER_ID;
   d=0;
   for (i=0; i<pilot_nstack; i++) {
      /* Don't get if is bribed. */
      if (pilot_isFlag(pilot_stack[i],PILOT_BRIBED))
         continue;

      /* Must be in range. */
      if (pilot_inRangePilot( player.p, pilot_stack[i] ) <= 0)
         continue;

      /* Normal unbribed check. */
      if (pilot_isHostile(pilot_stack[i])) {
         td = vect_dist(&pilot_stack[i]->solid->pos, &player.p->solid->pos);
         if (!pilot_isDisabled(pilot_stack[i]) && ((tp==PLAYER_ID) || (td < d))) {
            d = td;
            tp = pilot_stack[i]->id;
         }
      }
   }

   player_targetSet( tp );
}


/**
 * @brief Cycles to next target.
 *
 *    @param mode Mode to target. 0 is normal, 1 is hostiles.
 */
void player_targetNext( int mode )
{
   player_targetSet( pilot_getNextID(player.p->target, mode) );
}


/**
 * @brief Cycles to previous target.
 *
 *    @param mode Mode to target. 0 is normal, 1 is hostiles.
 */
void player_targetPrev( int mode )
{
   player_targetSet( pilot_getPrevID(player.p->target, mode) );
}


/**
 * @brief Clears the player's ship, planet or hyperspace target, in that order.
 */
void player_targetClear (void)
{
   gui_forceBlink();
   if (player.p->target == PLAYER_ID && (preemption == 1 || player.p->nav_planet == -1)
         && !pilot_isFlag(player.p, PILOT_HYP_PREP)) {
      player.p->nav_hyperspace = -1;
      player_hyperspacePreempt(0);
      map_clear();
   }
   else if (player.p->target == PLAYER_ID)
      player_targetPlanetSet( -1 );
   else
      player_targetSet( PLAYER_ID );
   gui_setNav();
}


/**
 * @brief Targets the pilot.
 *
 *    @param prev 1 if is cycling backwards.
 */
void player_targetEscort( int prev )
{
   int i;

   /* Check if current target is an escort. */
   for (i=0; i<player.p->nescorts; i++) {
      if (player.p->target == player.p->escorts[i].id) {

         /* Cycle targets. */
         if (prev)
            pilot_setTarget( player.p, (i > 0) ?
                  player.p->escorts[i-1].id : player.p->id );
         else
            pilot_setTarget( player.p, (i < player.p->nescorts-1) ?
                  player.p->escorts[i+1].id : player.p->id );

         break;
      }
   }

   /* Not found in loop. */
   if (i >= player.p->nescorts) {

      /* Check to see if he actually has escorts. */
      if (player.p->nescorts > 0) {

         /* Cycle forward or backwards. */
         if (prev)
            pilot_setTarget( player.p, player.p->escorts[player.p->nescorts-1].id );
         else
            pilot_setTarget( player.p, player.p->escorts[0].id );
      }
      else
         pilot_setTarget( player.p, player.p->id );
   }


   if (player.p->target != PLAYER_ID) {
      gui_forceBlink();
      player_soundPlayGUI( snd_target, 1 );
   }
   gui_setTarget();
}



/**
 * @brief Player targets nearest pilot.
 */
void player_targetNearest (void)
{
   unsigned int t, dt, old;
   double d;

   d = pilot_getNearestPos( player.p, &dt, player.p->solid->pos.x,
         player.p->solid->pos.y, 1 );
   t = dt;

   /* Disabled ships are typically only valid if within 500 px of the player. */
   if ((d > 250000) && (pilot_isDisabled( pilot_get(dt) ))) {
      t = pilot_getNearestPilot(player.p);
      /* Try to target a disabled ship if there are no active ships in range. */
      if (t == PLAYER_ID)
         t = dt;
   }

   old = player.p->target;
   pilot_setTarget( player.p, t );

   if ((player.p->target != PLAYER_ID) && (old != player.p->target)) {
      gui_forceBlink();
      player_soundPlayGUI( snd_target, 1 );
   }
   gui_setTarget();
}


static int screenshot_cur = 0; /**< Current screenshot at. */
/**
 * @brief Takes a screenshot.
 */
void player_screenshot (void)
{
   char filename[PATH_MAX];

   if (nfile_dirMakeExist("%s", nfile_dataPath()) < 0 || nfile_dirMakeExist("%sscreenshots", nfile_dataPath()) < 0) {
      WARN("Aborting screenshot");
      return;
   }

   /* Try to find current screenshots. */
   for ( ; screenshot_cur < 1000; screenshot_cur++) {
      nsnprintf( filename, PATH_MAX, "%sscreenshots/screenshot%03d.png",
            nfile_dataPath(), screenshot_cur );
      if (!nfile_fileExists( filename ))
         break;
   }

   if (screenshot_cur >= 999) { /* in case the crap system breaks :) */
      WARN("You have reached the maximum amount of screenshots [999]");
      return;
   }

   /* now proceed to take the screenshot */
   DEBUG( "Taking screenshot [%03d]...", screenshot_cur );
   gl_screenshot(filename);
}


/**
 * @brief Checks to see if player is still being hailed and clears hail counters
 *        if he isn't.
 */
static void player_checkHail (void)
{
   int i;
   Pilot *p;

   /* See if a pilot is hailing. */
   for (i=0; i<pilot_nstack; i++) {
      p = pilot_stack[i];

      /* Must be hailing. */
      if (pilot_isFlag(p, PILOT_HAILING))
         return;
   }

   /* Clear hail timer. */
   player_hailCounter   = 0;
   player_hailTimer     = 0.;
}


/**
 * @brief Displays an out of range message for the player's currently selected planet.
 */
static void player_planetOutOfRangeMsg (void)
{
   player_message( "\er%s is out of comm range, unable to contact.",
         cur_system->planets[player.p->nav_planet]->name );
}


/**
 * @brief Opens communication with the player's target.
 */
void player_hail (void)
{
   /* Not under manual control. */
   if (pilot_isFlag( player.p, PILOT_MANUAL_CONTROL ))
      return;

   if (player.p->target != player.p->id)
      comm_openPilot(player.p->target);
   else if(player.p->nav_planet != -1) {
      if (pilot_inRangePlanet( player.p, player.p->nav_planet ))
         comm_openPlanet( cur_system->planets[ player.p->nav_planet ] );
      else
         player_planetOutOfRangeMsg();
   }
   else
      player_message("\erNo target selected to hail.");

   /* Clear hails if none found. */
   player_checkHail();
}


/**
 * @brief Opens communication with the player's planet target.
 */
void player_hailPlanet (void)
{
   /* Not under manual control. */
   if (pilot_isFlag( player.p, PILOT_MANUAL_CONTROL ))
      return;

   if (player.p->nav_planet != -1) {
      if (pilot_inRangePlanet( player.p, player.p->nav_planet ))
         comm_openPlanet( cur_system->planets[ player.p->nav_planet ] );
      else
         player_planetOutOfRangeMsg();
   }
   else
      player_message("\erNo target selected to hail.");
}


/**
 * @brief Automatically tries to hail a pilot that hailed the player.
 */
void player_autohail (void)
{
   int i;
   Pilot *p;

   /* Not under manual control. */
   if (pilot_isFlag( player.p, PILOT_MANUAL_CONTROL ))
      return;

   /* Find pilot to autohail. */
   for (i=0; i<pilot_nstack; i++) {
      p = pilot_stack[i];

      /* Must be hailing. */
      if (pilot_isFlag(p, PILOT_HAILING))
         break;
   }

   /* Not found any. */
   if (i >= pilot_nstack) {
      player_message("\erYou haven't been hailed by any pilots.");
      return;
   }

   /* Try to hail. */
   pilot_setTarget( player.p, p->id );
   gui_setTarget();
   player_hail();

   /* Clear hails if none found. */
   player_checkHail();
}


/**
 * @brief Toggles mouse flying.
 */
void player_toggleMouseFly(void)
{
   if (!player_isFlag(PLAYER_MFLY)) {
      input_mouseShow();
      player_message("\epMouse flying enabled.");
      player_setFlag(PLAYER_MFLY);
   }
   else {
      input_mouseHide();
      player_rmFlag(PLAYER_MFLY);
      player_message("\erMouse flying disabled.");
      player_accelOver();
   }
}


/**
 * @brief Toggles active cooldown mode.
 */
void player_toggleCooldown(void)
{
   if (pilot_isFlag(player.p, PILOT_TAKEOFF))
      return;

   /* Not under manual control. */
   if (pilot_isFlag( player.p, PILOT_MANUAL_CONTROL ))
      return;

   if ((!pilot_isFlag(player.p, PILOT_COOLDOWN)) &&
            (!pilot_isFlag(player.p, PILOT_COOLDOWN_BRAKE)))
      pilot_cooldown( player.p );
   else
      pilot_cooldownEnd(player.p, NULL);
}


/**
 * @brief Handles mouse flying based on cursor position.
 *
 *    @return 1 if cursor is outside the dead zone, 0 if it isn't.
 */
static int player_thinkMouseFly(void)
{
   double px, py, r, x, y, acc;

   px = player.p->solid->pos.x;
   py = player.p->solid->pos.y;
   gl_screenToGameCoords( &x, &y, player.mousex, player.mousey );
   r = sqrt(pow2(x-px) + pow2(y-py));
   if (r > 50.) { /* Ignore mouse input within a 50 px radius of the centre. */
      pilot_face(player.p, atan2( y - py, x - px));
      if (conf.mouse_thrust) { /* Only alter thrust if option is enabled. */
         acc = CLAMP(0., 1., (r - 100) / 200.);
         acc = 3 * pow2(acc) - 2 * pow(acc, 3);
         /* Only accelerate when within 180 degrees of the intended direction. */
         if (ABS(angle_diff(atan2( y - py, x - px), player.p->solid->dir)) < M_PI_2 )
            player_accel(acc);
         else
            player_accel(0.);
      }
      return 1;
   }
   else
      return 0;
}


/**
 * @brief Player got pwned.
 */
void player_dead (void)
{
   gui_cleanup();
}


/**
 * @brief Player blew up in a fireball.
 */
void player_destroyed (void)
{
   if (player_isFlag(PLAYER_DESTROYED))
      return;

   /* Mark as destroyed. */
   player_setFlag(PLAYER_DESTROYED);

   /* Set timer for death menu. */
   player_timer = 5.;

   /* Stop sounds. */
   player_soundStop();

   /* Reset time compression when player dies. */
   pause_setSpeed( 1. );
}


/**
 * @brief PlayerShip_t compare function for qsort().
 */
static int player_shipsCompare( const void *arg1, const void *arg2 )
{
   PlayerShip_t *ps1, *ps2;
   credits_t p1, p2;

   /* Get the arguments. */
   ps1 = (PlayerShip_t*) arg1;
   ps2 = (PlayerShip_t*) arg2;

   /* Get prices. */
   p1 = pilot_worth( ps1->p );
   p2 = pilot_worth( ps2->p );

   /* Compare price INVERSELY */
   if (p1 < p2)
      return +1;
   else if (p1 > p2)
      return -1;

   /* In case of tie sort by name so they don't flip or something. */
   return strcmp( ps1->p->name, ps2->p->name );
}


/**
 * @brief Returns a buffer with all the player's ships names.
 *
 *    @param sships Fills sships with player_nships ship names.
 *    @param tships Fills sships with player_nships ship target textures.
 *    @return Freshly allocated array with allocated ship names.
 *    @return The number of ships the player has.
 */
int player_ships( char** sships, glTexture** tships )
{
   int i;

   if (player_nstack == 0)
      return 0;

   /* Sort. */
   qsort( player_stack, player_nstack, sizeof(PlayerShip_t), player_shipsCompare );

   /* Create the struct. */
   for (i=0; i < player_nstack; i++) {
      sships[i] = strdup(player_stack[i].p->name);
      tships[i] = player_stack[i].p->ship->gfx_store;
   }

   return player_nstack;
}


/**
 * @brief Gets the amount of ships player has in storage.
 *
 *    @return The number of ships the player has.
 */
int player_nships (void)
{
   return player_nstack;
}


/**
 * @brief Sees if player has a ship of a name.
 *
 *    @param shipname Nome of the ship to get.
 *    @return 1 if ship exists.
 */
int player_hasShip( char* shipname )
{
   int i;

   /* Check current ship. */
   if ((player.p != NULL) && (strcmp(player.p->name,shipname)==0))
      return 1;

   /* Check stocked ships. */
   for (i=0; i < player_nstack; i++)
      if (strcmp(player_stack[i].p->name, shipname)==0)
         return 1;
   return 0;
}


/**
 * @brief Gets a specific ship.
 *
 *    @param shipname Nome of the ship to get.
 *    @return The ship matching name.
 */
Pilot* player_getShip( char* shipname )
{
   int i;

   if ((player.p != NULL) && (strcmp(shipname,player.p->name)==0))
      return player.p;

   for (i=0; i < player_nstack; i++)
      if (strcmp(player_stack[i].p->name, shipname)==0)
         return player_stack[i].p;

   WARN("Player ship '%s' not found in stack", shipname);
   return NULL;
}


/**
 * @brief Gets where a specific ship is.
 *
 *    @param shipname Ship to check where it is.
 *    @return The location of the ship.
 */
char* player_getLoc( char* shipname )
{
   int i;

   if (strcmp(player.p->name,shipname)==0)
      return land_planet->name;

   for (i=0; i < player_nstack; i++)
      if (strcmp(player_stack[i].p->name, shipname)==0)
         return player_stack[i].loc;

   WARN("Player ship '%s' not found in stack", shipname);
   return NULL;
}


/**
 * @brief Sets the location of a specific ship.
 *
 *    @param shipname Name of the ship to change location of.
 *    @param loc Location of the ship to change to.
 */
void player_setLoc( char* shipname, char* loc )
{
   int i;

   for (i=0; i < player_nstack; i++) {
      if (strcmp(player_stack[i].p->name, shipname)==0) {
         free(player_stack[i].loc);
         player_stack[i].loc = strdup(loc);
         return;
      }
   }

   WARN("Player ship '%s' not found in stack", shipname);
}


/**
 * @brief Gets how many of the outfit the player owns.
 *
 *    @param outfitname Outfit to check how many the player owns.
 *    @return The number of outfits matching outfitname owned.
 */
int player_outfitOwned( const Outfit* o )
{
   int i;

   /* Special case map. */
   if ((outfit_isMap(o) && map_isMapped(o)) ||
         (outfit_isLocalMap(o) && localmap_isMapped(o)))
      return 1;

   /* Special case license. */
   if (outfit_isLicense(o) &&
         player_hasLicense(o->name))
      return 1;

   /* Special case GUI. */
   if (outfit_isGUI(o) &&
         player_guiCheck(o->u.gui.gui))
      return 1;

   /* Try to find it. */
   for (i=0; i<player_noutfits; i++)
      if (player_outfits[i].o == o)
         return player_outfits[i].q;

   return 0;
}


/**
 * @brief qsort() compare function for PlayerOutfit_t sorting.
 */
static int player_outfitCompare( const void *arg1, const void *arg2 )
{
   PlayerOutfit_t *po1, *po2;

   /* Get type. */
   po1 = (PlayerOutfit_t*) arg1;
   po2 = (PlayerOutfit_t*) arg2;

   /* Compare. */
   return outfit_compareTech( &po1->o, &po2->o );
}


/**
 * @brief Prepares two arrays for displaying in an image array.
 *
 *    @param[out] soutfits Names of outfits the player owns.
 *    @param[out] toutfits Textures of outfits for image array.
 */
int player_getOutfits( char** soutfits, glTexture** toutfits )
{
   return player_getOutfitsFiltered( soutfits, toutfits, NULL );
}


/**
 * @brief Prepares two arrays for displaying in an image array.
 *
 *    @param[out] soutfits Names of outfits to .
 *    @param[out] toutfits Textures of outfits for image array.
 *    @param[in] filter Function to filter which outfits to get.
 */
int player_getOutfitsFiltered( char** soutfits, glTexture** toutfits,
      int(*filter)( const Outfit *o ) )
{
   int i, j;

   if (player_noutfits == 0) {
      soutfits[0] = strdup( "None" );
      if (toutfits != NULL)
         toutfits[0] = NULL;
      return 1;
   }

   /* We'll sort. */
   qsort( player_outfits, player_noutfits,
         sizeof(PlayerOutfit_t), player_outfitCompare );

   /* Now built name and texture structure. */
   j = 0;
   for (i=0; i<player_noutfits; i++) {
      if ((filter == NULL) || filter(player_outfits[i].o)) {
         soutfits[j] = strdup( player_outfits[i].o->name );
         if (toutfits != NULL)
            toutfits[j] = player_outfits[i].o->gfx_store;
         j++;
      }
   }

   /* None found. */
   if (j == 0) {
      soutfits[0] = strdup( "None" );
      if (toutfits != NULL)
         toutfits[0] = NULL;
      return 1;
   }

   return j;
}


/**
 * @brief Gets the amount of different outfits in the player outfit stack.
 *
 *    @return Amount of different outfits.
 */
int player_numOutfits (void)
{
   return player_noutfits;
}


/**
 * @brief Adds an outfit to the player outfit stack.
 *
 *    @param o Outfit to add.
 *    @param quantity Amount to add.
 *    @return Amount added.
 */
int player_addOutfit( const Outfit *o, int quantity )
{
   int i;

   /* Sanity check. */
   if (quantity == 0)
      return 0;

   /* special case if it's a map */
   if (outfit_isMap(o)) {
      map_map(o);
      return 1; /* Success. */
   }
   else if (outfit_isLocalMap(o)) {
      localmap_map(o);
      return 1;
   }
   /* special case if it's an outfit */
   else if (outfit_isGUI(o)) {
      player_guiAdd(o->u.gui.gui);
      return 1; /* Success. */
   }
   /* special case if it's a license. */
   else if (outfit_isLicense(o)) {
      player_addLicense(o->name);
      return 1; /* Success. */
   }
   /* special case if it's a price map */
   else if (outfit_isPriceMap(o)) {
      set_showPrice(1);
      return 1;
   }

   /* Try to find it. */
   for (i=0; i<player_noutfits; i++) {
      if (player_outfits[i].o == o) {
         player_outfits[i].q  += quantity;
         return quantity;
      }
   }

   /* Allocate if needed. */
   player_noutfits++;
   if (player_noutfits > player_moutfits) {
      if (player_moutfits == 0)
         player_moutfits = OUTFIT_CHUNKSIZE;
      else
         player_moutfits *= 2;
      player_outfits   = realloc( player_outfits,
            sizeof(PlayerOutfit_t) * player_moutfits );
   }

   /* Add the outfit. */
   player_outfits[player_noutfits-1].o = o;
   player_outfits[player_noutfits-1].q = quantity;
   return quantity;
}


/**
 * @brief Remove an outfit from the player's outfit stack.
 *
 *    @param o Outfit to remove.
 *    @param quantity Amount to remove.
 *    @return Amount removed.
 */
int player_rmOutfit( const Outfit *o, int quantity )
{
   int i, q;

   /* Try to find it. */
   for (i=0; i<player_noutfits; i++) {
      if (player_outfits[i].o == o) {
         /* See how many to remove. */
         q = MIN( player_outfits[i].q, quantity );
         player_outfits[i].q -= q;

         /* See if must remove element. */
         if (player_outfits[i].q <= 0) {
            player_noutfits--;
            memmove( &player_outfits[i], &player_outfits[i+1],
                  sizeof(PlayerOutfit_t) * (player_noutfits-i) );
         }

         /* Return removed outfits. */
         return q;
      }
   }

   /* Nothing removed. */
   return 0;
}


/**
 * @brief Marks a mission as completed.
 *
 *    @param id ID of the mission to mark as completed.
 */
void player_missionFinished( int id )
{
   /* Make sure not already marked. */
   if (player_missionAlreadyDone(id))
      return;

   /* Mark as done. */
   missions_ndone++;
   if (missions_ndone > missions_mdone) { /* need to grow */
      missions_mdone += 25;
      missions_done = realloc( missions_done, sizeof(int) * missions_mdone);
   }
   missions_done[ missions_ndone-1 ] = id;
}


/**
 * @brief Checks to see if player has already completed a mission.
 *
 *    @param id ID of the mission to see if player has completed.
 *    @return 1 if player has completed the mission, 0 otherwise.
 */
int player_missionAlreadyDone( int id )
{
   int i;
   for (i=0; i<missions_ndone; i++)
      if (missions_done[i] == id)
         return 1;
   return 0;
}


/**
 * @brief Marks a event as completed.
 *
 *    @param id ID of the event to mark as completed.
 */
void player_eventFinished( int id )
{
   /* Make sure not already done. */
   if (player_eventAlreadyDone(id))
      return;

   /* Add to done. */
   events_ndone++;
   if (events_ndone > events_mdone) { /* need to grow */
      events_mdone += 25;
      events_done = realloc( events_done, sizeof(int) * events_mdone);
   }
   events_done[ events_ndone-1 ] = id;
}


/**
 * @brief Checks to see if player has already completed a event.
 *
 *    @param id ID of the event to see if player has completed.
 *    @return 1 if player has completed the event, 0 otherwise.
 */
int player_eventAlreadyDone( int id )
{
   int i;
   for (i=0; i<events_ndone; i++)
      if (events_done[i] == id)
         return 1;
   return 0;
}


/**
 * @brief Checks to see if player has license.
 *
 *    @param license License to check to see if the player has.
 *    @return 1 if has license (or none needed), 0 if doesn't.
 */
int player_hasLicense( char *license )
{
   int i;
   if (!license) /* Null input. */
      return 1;

   for (i=0; i<player_nlicenses; i++)
      if (strcmp(license, player_licenses[i])==0)
         return 1;

   return 0;
}


/**
 * @brief Gives the player a license.
 *
 *    @brief license License to give the player.
 */
void player_addLicense( char *license )
{
   /* Player already has license. */
   if (player_hasLicense(license))
      return;

   /* Add the license. */
   player_nlicenses++;
   player_licenses = realloc( player_licenses, sizeof(char*)*player_nlicenses );
   player_licenses[player_nlicenses-1] = strdup(license);
}


/**
 * @brief Gets the player's licenses.
 *
 *    @param nlicenses Amount of licenses the player has.
 *    @return Name of the licenses he has.
 */
char **player_getLicenses( int *nlicenses )
{
   *nlicenses = player_nlicenses;
   return player_licenses;
}


/**
 * @brief Runs hooks for the player.
 */
void player_runHooks (void)
{
   if (player_isFlag( PLAYER_HOOK_HYPER)) {
      player_brokeHyperspace();
      player_rmFlag( PLAYER_HOOK_HYPER );
   }
   if (player_isFlag( PLAYER_HOOK_JUMPIN)) {
      hooks_run( "jumpin" );
      hooks_run( "enter" );
      events_trigger( EVENT_TRIGGER_ENTER );
      missions_run( MIS_AVAIL_SPACE, -1, NULL, NULL );
      player_rmFlag( PLAYER_HOOK_JUMPIN );
   }
   if (player_isFlag( PLAYER_HOOK_LAND )) {
      land( cur_system->planets[ player.p->nav_planet ], 0 );
      player_rmFlag( PLAYER_HOOK_LAND );
   }
}


/**
 * @brief Clears escorts to make sure deployment is sane.
 */
void player_clearEscorts (void)
{
   int i;

   for (i=0; i<player.p->noutfits; i++) {
      if (player.p->outfits[i]->outfit == NULL)
         continue;

      if (outfit_isFighterBay(player.p->outfits[i]->outfit))
         player.p->outfits[i]->u.ammo.deployed = 0;
   }
}


/**
 * @brief Adds the player's escorts.
 *
 *    @return 0 on success.
 */
int player_addEscorts (void)
{
   int i, j;
   double a;
   Vector2d v;
   unsigned int e;
   Outfit *o;
   int q;

   /* Clear escorts first. */
   player_clearEscorts();

   for (i=0; i<player.p->nescorts; i++) {
      a = RNGF() * 2 * M_PI;
      vect_cset( &v, player.p->solid->pos.x + 50.*cos(a),
            player.p->solid->pos.y + 50.*sin(a) );
      e = escort_create( player.p, player.p->escorts[i].ship,
            &v, &player.p->solid->vel, player.p->solid->dir,
            player.p->escorts[i].type, 0 );
      player.p->escorts[i].id = e; /* Important to update ID. */

      /* Update outfit if needed. */
      if (player.p->escorts[i].type != ESCORT_TYPE_BAY)
         continue;

      for (j=0; j<player.p->noutfits; j++) {
         /* Must have outfit. */
         if (player.p->outfits[j]->outfit == NULL)
            continue;

         /* Must be fighter bay. */
         if (!outfit_isFighterBay(player.p->outfits[j]->outfit))
            continue;

         /* Ship must match. */
         o = outfit_ammo(player.p->outfits[j]->outfit);
         if (!outfit_isFighter(o) ||
               (strcmp(player.p->escorts[i].ship,o->u.fig.ship)!=0))
            continue;

         /* Must not have all deployed. */
         q = player.p->outfits[j]->u.ammo.deployed + player.p->outfits[j]->u.ammo.quantity;
         if (q >= outfit_amount(player.p->outfits[j]->outfit))
            continue;

         /* Mark as deployed. */
         player.p->outfits[j]->u.ammo.deployed += 1;
         break;
      }
      if (j >= player.p->noutfits)
         WARN("Unable to mark escort as deployed");
   }

   return 0;
}


/**
 * @brief Saves the player's escorts.
 */
static int player_saveEscorts( xmlTextWriterPtr writer )
{
   int i;

   for (i=0; i<player.p->nescorts; i++) {
      xmlw_startElem(writer, "escort");
      xmlw_attr(writer,"type","bay"); /**< @todo other types. */
      xmlw_str(writer, "%s", player.p->escorts[i].ship);
      xmlw_endElem(writer); /* "escort" */
   }

   return 0;
}


/**
 * @brief Save the freaking player in a freaking xmlfile.
 *
 *    @param writer xml Writer to use.
 *    @return 0 on success.
 */
int player_save( xmlTextWriterPtr writer )
{
   char **guis;
   int i, n;
   MissionData *m;
   const char *ev;
   int scu, stp, stu;
   double rem;

   xmlw_startElem(writer,"player");

   /* Standard player details. */
   xmlw_attr(writer,"name","%s",player.name);
   xmlw_elem(writer,"rating","%f",player.crating);
   xmlw_elem(writer,"credits","%"CREDITS_PRI,player.p->credits);
   if (player.gui != NULL)
      xmlw_elem(writer,"gui","%s",player.gui);
   xmlw_elem(writer,"guiOverride","%d",player.guiOverride);
   xmlw_elem(writer,"mapOverlay","%d",ovr_isOpen());

   /* Time. */
   xmlw_startElem(writer,"time");
   ntime_getR( &scu, &stp, &stu, &rem );
   xmlw_elem(writer,"SCU","%d", scu);
   xmlw_elem(writer,"STP","%d", stp);
   xmlw_elem(writer,"STU","%d", stu);
   xmlw_elem(writer,"Remainder","%lf", rem);
   xmlw_endElem(writer); /* "time" */

   /* Current ship. */
   xmlw_elem(writer,"location","%s",land_planet->name);
   player_saveShip( writer, player.p, NULL ); /* current ship */

   /* Ships. */
   xmlw_startElem(writer,"ships");
   for (i=0; i<player_nstack; i++)
      player_saveShip( writer, player_stack[i].p, player_stack[i].loc );
   xmlw_endElem(writer); /* "ships" */

   /* GUIs. */
   xmlw_startElem(writer,"guis");
   guis = player_guiList( &n );
   for (i=0; i<n; i++)
      xmlw_elem(writer,"gui","%s",guis[i]);
   xmlw_endElem(writer); /* "guis" */

   /* Outfits. */
   xmlw_startElem(writer,"outfits");
   for (i=0; i<player_noutfits; i++) {
      xmlw_startElem(writer,"outfit");
      xmlw_attr(writer,"quantity","%d",player_outfits[i].q);
      xmlw_str(writer,"%s",player_outfits[i].o->name);
      xmlw_endElem(writer); /* "outfit" */
   }
   xmlw_endElem(writer); /* "outfits" */

   /* Licenses. */
   xmlw_startElem(writer,"licenses");
   for (i=0; i<player_nlicenses; i++)
      xmlw_elem(writer,"license","%s",player_licenses[i]);
   xmlw_endElem(writer); /* "licenses" */

   xmlw_endElem(writer); /* "player" */

   /* Mission the player has done. */
   xmlw_startElem(writer,"missions_done");
   for (i=0; i<missions_ndone; i++) {
      m = mission_get(missions_done[i]);
      if (m != NULL) /* In case mission name changes between versions */
         xmlw_elem(writer,"done","%s",m->name);
   }
   xmlw_endElem(writer); /* "missions_done" */

   /* Events the player has done. */
   xmlw_startElem(writer,"events_done");
   for (i=0; i<events_ndone; i++) {
      ev = event_dataName(events_done[i]);
      if (ev != NULL) /* In case mission name changes between versions */
         xmlw_elem(writer,"done","%s",ev);
   }
   xmlw_endElem(writer); /* "events_done" */

   /* Escorts. */
   xmlw_startElem(writer, "escorts");
   player_saveEscorts(writer);
   xmlw_endElem(writer); /* "escorts" */

   return 0;
}

/**
 * @brief Saves an outfit slot.
 */
static int player_saveShipSlot( xmlTextWriterPtr writer, PilotOutfitSlot *slot, int i )
{
   Outfit *o;
   o = slot->outfit;
   xmlw_startElem(writer,"outfit");
   xmlw_attr(writer,"slot","%d",i);
   if ((outfit_ammo(o) != NULL) &&
         (slot->u.ammo.outfit != NULL)) {
      xmlw_attr(writer,"ammo","%s",slot->u.ammo.outfit->name);
      xmlw_attr(writer,"quantity","%d", slot->u.ammo.quantity);
   }
   xmlw_str(writer,"%s",o->name);
   xmlw_endElem(writer); /* "outfit" */

   return 0;
}


/**
 * @brief Saves a ship.
 *
 *    @param writer XML writer.
 *    @param ship Ship to save.
 *    @param loc Location of the ship.
 *    @return 0 on success.
 */
static int player_saveShip( xmlTextWriterPtr writer,
      Pilot* ship, char* loc )
{
   int i, j, k, n;
   int found;
   const char *name;
   PilotWeaponSetOutfit *weaps;

   xmlw_startElem(writer,"ship");
   xmlw_attr(writer,"name","%s",ship->name);
   xmlw_attr(writer,"model","%s",ship->ship->name);

   if (loc != NULL)
      xmlw_elem(writer,"location","%s",loc);

   /* save the fuel */
   xmlw_elem(writer,"fuel","%f",ship->fuel);

   /* save the outfits */
   xmlw_startElem(writer,"outfits_structure");
   for (i=0; i<ship->outfit_nstructure; i++) {
      if (ship->outfit_structure[i].outfit==NULL)
         continue;
      player_saveShipSlot( writer, &ship->outfit_structure[i], i );
   }
   xmlw_endElem(writer); /* "outfits_structure" */
   xmlw_startElem(writer,"outfits_utility");
   for (i=0; i<ship->outfit_nutility; i++) {
      if (ship->outfit_utility[i].outfit==NULL)
         continue;
      player_saveShipSlot( writer, &ship->outfit_utility[i], i );
   }
   xmlw_endElem(writer); /* "outfits_utility" */
   xmlw_startElem(writer,"outfits_weapon");
   for (i=0; i<ship->outfit_nweapon; i++) {
      if (ship->outfit_weapon[i].outfit==NULL)
         continue;
      player_saveShipSlot( writer, &ship->outfit_weapon[i], i );
   }
   xmlw_endElem(writer); /* "outfits_weapon" */

   /* save the commodities */
   xmlw_startElem(writer,"commodities");
   for (i=0; i<ship->ncommodities; i++) {
      /* Remove cargo with id and no mission. */
      if (ship->commodities[i].id > 0) {
         found = 0;
         for (j=0; j<MISSION_MAX; j++) {
            /* Only check active missions. */
            if (player_missions[j].id > 0) {
               /* Now check if it's in the cargo list. */
               for (k=0; k<player_missions[j].ncargo; k++) {
                  /* See if it matches a cargo. */
                  if (player_missions[j].cargo[k] == ship->commodities[i].id) {
                     found = 1;
                     break;
                  }
               }
            }
            if (found)
               break;
         }

         if (!found) {
            WARN("Found mission cargo without associated mission.");
            WARN("Please reload save game to remove the dead cargo.");
            continue;
         }
      }

      xmlw_startElem(writer,"commodity");

      xmlw_attr(writer,"quantity","%d",ship->commodities[i].quantity);
      if (ship->commodities[i].id > 0)
         xmlw_attr(writer,"id","%d",ship->commodities[i].id);
      xmlw_str(writer,"%s",ship->commodities[i].commodity->name);

      xmlw_endElem(writer); /* commodity */
   }
   xmlw_endElem(writer); /* "commodities" */

   xmlw_startElem(writer,"weaponsets");
   xmlw_attr(writer,"autoweap","%d",ship->autoweap);
   xmlw_attr(writer,"active_set","%d",ship->active_set);
   for (i=0; i<PILOT_WEAPON_SETS; i++) {
      weaps = pilot_weapSetList( ship, i, &n );
      xmlw_startElem(writer,"weaponset");
      /* Inrange isn't handled by autoweap for the player. */
      xmlw_attr(writer,"inrange","%d",pilot_weapSetInrangeCheck(ship,i));
      xmlw_attr(writer,"id","%d",i);
      if (!ship->autoweap) {
         name = pilot_weapSetName(ship,i);
         if (name != NULL)
            xmlw_attr(writer,"name","%s",name);
         xmlw_attr(writer,"type","%d",pilot_weapSetTypeCheck(ship,i));
         for (j=0; j<n;j++) {
            xmlw_startElem(writer,"weapon");
            xmlw_attr(writer,"level","%d",weaps[j].level);
            xmlw_str(writer,"%d",weaps[j].slot->id);
            xmlw_endElem(writer); /* "weapon" */
         }
      }
      xmlw_endElem(writer); /* "weaponset" */
   }
   xmlw_endElem(writer); /* "weaponsets" */

   xmlw_endElem(writer); /* "ship" */

   return 0;
}

/**
 * @brief Loads the player stuff.
 *
 *    @param parent Node where the player stuff is to be found.
 *    @return 0 on success.
 */
Planet* player_load( xmlNodePtr parent )
{
   xmlNodePtr node;
   Planet *pnt;

   /* some cleaning up */
   memset( &player, 0, sizeof(Player_t) );
   pnt = NULL;
   map_cleanup();

   node = parent->xmlChildrenNode;
   do {
      if (xml_isNode(node,"player"))
         pnt = player_parse( node );
      else if (xml_isNode(node,"missions_done"))
         player_parseDoneMissions( node );
      else if (xml_isNode(node,"events_done"))
         player_parseDoneEvents( node );
      else if (xml_isNode(node,"escorts"))
         player_parseEscorts(node);
   } while (xml_nextNode(node));

   return pnt;
}


/**
 * @brief Parses the player node.
 *
 *    @param parent The player node.
 *    @return Planet to start on on success.
 */
static Planet* player_parse( xmlNodePtr parent )
{
   char* planet, *str;
   Planet* pnt;
   xmlNodePtr node, cur;
   int q;
   Outfit *o;
   int i, hunting, map_overlay;
   StarSystem *sys;
   double a, r;
   Pilot *old_ship;
   PilotFlags flags;
   int scu, stp, stu, time_set;
   double rem;

   xmlr_attr(parent,"name",player.name);

   /* Make sure player.p is NULL. */
   player.p = NULL;
   pnt = NULL;

   /* Sane defaults. */
   planet      = NULL;
   time_set    = 0;
   map_overlay = 0;

   /* Must get planet first. */
   node = parent->xmlChildrenNode;
   do {
      xmlr_str(node,"location",planet);
   } while (xml_nextNode(node));

   /* Parse rest. */
   node = parent->xmlChildrenNode;
   do {

      /* global stuff */
      xmlr_float(node,"rating",player.crating);
      xmlr_ulong(node,"credits",player_creds);
      xmlr_strd(node,"gui",player.gui);
      xmlr_int(node,"guiOverride",player.guiOverride);
      xmlr_int(node,"mapOverlay",map_overlay);
      ovr_setOpen(map_overlay);

      /* Time. */
      if (xml_isNode(node,"time")) {
         cur = node->xmlChildrenNode;
         scu = stp = stu = -1;
         rem = -1.;
         do {
            xmlr_int(cur,"SCU",scu);
            xmlr_int(cur,"STP",stp);
            xmlr_int(cur,"STU",stu);
            xmlr_float(cur,"Remainder",rem);
         } while (xml_nextNode(cur));
         if ((scu < 0) || (stp < 0) || (stu < 0) || (rem<0.))
            WARN("Malformed time in save game!");
         ntime_setR( scu, stp, stu, rem );
         if ((scu >= 0) || (stp >= 0) || (stu >= 0))
            time_set = 1;
      }

      if (xml_isNode(node,"ship"))
         player_parseShip(node, 1, planet);

      /* Parse ships. */
      else if (xml_isNode(node,"ships")) {
         cur = node->xmlChildrenNode;
         do {
            if (xml_isNode(cur,"ship"))
               player_parseShip(cur, 0, planet);
         } while (xml_nextNode(cur));
      }

      /* Parse GUIs. */
      else if (xml_isNode(node,"guis")) {
         cur = node->xmlChildrenNode;
         do {
            if (xml_isNode(cur,"gui"))
               player_guiAdd( xml_get(cur) );
         } while (xml_nextNode(cur));
      }

      /* Parse outfits. */
      else if (xml_isNode(node,"outfits")) {
         cur = node->xmlChildrenNode;
         do {
            if (xml_isNode(cur,"outfit")) {
               o = outfit_get( xml_get(cur) );
               if (o == NULL) {
                  WARN("Outfit '%s' was saved but does not exist!", xml_get(cur));
                  continue;
               }

               xmlr_attr( cur, "quantity", str );
               if (str != NULL) {
                  q = atof(str);
                  free(str);
               }
               else {
                  WARN("Outfit '%s' was saved without quantity!", o->name);
                  continue;
               }

               player_addOutfit( o, q );
            }
         } while (xml_nextNode(cur));
      }

      /* Parse licenses. */
      else if (xml_isNode(node,"licenses"))
         player_parseLicenses(node);

   } while (xml_nextNode(node));

   /* Handle cases where ship is missing. */
   if (player.p == NULL) {
      pilot_clearFlagsRaw( flags );
      pilot_setFlagRaw( flags, PILOT_PLAYER );
      pilot_setFlagRaw( flags, PILOT_NO_OUTFITS );
      WARN("Player ship does not exist!");

      if (player_nstack == 0) {
         WARN("Player has no other ships, giving starting ship.");
         pilot_create( ship_get(start_ship()), "MIA",
               faction_get("Player"), "player", 0., NULL, NULL, flags, -1 );
      }
      else {

         /* Just give player.p a random ship in the stack. */
         old_ship = player_stack[player_nstack-1].p;
         pilot_create( old_ship->ship, old_ship->name,
               faction_get("Player"), "player", 0., NULL, NULL, flags, -1 );
         player_rmShip( old_ship->name );
         WARN("Giving player ship '%s'.", player.p->name );
      }
   }

   /* Check. */
   if (player.p == NULL) {
      ERR("Something went horribly wrong, player does not exist after load...");
      return NULL;
   }

   /* set global thingies */
   player.p->credits = player_creds;
   if (!time_set) {
      WARN("Save has no time information, setting to start information.");
      ntime_set( start_date() );
   }

   /* set player in system */
   pnt = planet_get( planet );
   /* Get random planet if it's NULL. */
   if ((pnt == NULL) || (planet_getSystem(planet) == NULL) ||
         !planet_hasService(pnt, PLANET_SERVICE_LAND)) {
      WARN("Player starts out in non-existant or invalid planet '%s', trying to find a suitable one instead.",
            planet );
      pnt = planet_get( space_getRndPlanet(1) );
      /* In case the planet does not exist, we need to update some variables.
       * While we're at it, we'll also make sure the system exists as well. */
      hunting  = 1;
      i        = 0;
      while (hunting && (i<1000)) {
         planet = pnt->name;
         if ((planet_getSystem(planet) == NULL) ||
               !planet_hasService(pnt, PLANET_SERVICE_LAND) ||
               !planet_hasService(pnt, PLANET_SERVICE_INHABITED) ||
               !planet_hasService(pnt, PLANET_SERVICE_REFUEL) ||
               areEnemies(pnt->faction, FACTION_PLAYER)) {
            WARN("Planet '%s' found, but is not suitable. Trying again.", planet);
            pnt = planet_get( space_getRndPlanet( (i>100) ? 1 : 0 ) ); /* We try landable only for the first 100 tries. */
         }
         else
            hunting = 0;

         i++;
      }
      if (hunting)
         WARN("Didn't manage to find suitable planet, trying at last found...");
   }
   sys = system_get( planet_getSystem( planet ) );
   space_gfxLoad( sys );
   a = RNGF() * 2.*M_PI;
   r = RNGF() * pnt->radius * 0.8;
   player_warp( pnt->pos.x + r*cos(a), pnt->pos.y + r*sin(a) );
   player.p->solid->dir = RNG(0,359) * M_PI/180.;

   /* initialize the system */
   space_init( sys->name );
   map_clear(); /* sets the map up */

   /* initialize the sound */
   player_initSound();

   return pnt;
}


/**
 * @brief Parses player's done missions.
 *
 *    @param parent Node of the missions.
 *    @return 0 on success.
 */
static int player_parseDoneMissions( xmlNodePtr parent )
{
   xmlNodePtr node;
   int id;

   node = parent->xmlChildrenNode;

   do {
      if (xml_isNode(node,"done")) {
         id = mission_getID( xml_get(node) );
         if (id < 0)
            DEBUG("Mission '%s' doesn't seem to exist anymore, removing from save.",
                  xml_get(node));
         else
            player_missionFinished( id );
      }
   } while (xml_nextNode(node));

   return 0;
}


/**
 * @brief Parses player's done missions.
 *
 *    @param parent Node of the missions.
 *    @return 0 on success.
 */
static int player_parseDoneEvents( xmlNodePtr parent )
{
   xmlNodePtr node;
   int id;

   node = parent->xmlChildrenNode;

   do {
      if (xml_isNode(node,"done")) {
         id = event_dataID( xml_get(node) );
         if (id < 0)
            DEBUG("Event '%s' doesn't seem to exist anymore, removing from save.",
                  xml_get(node));
         else
            player_eventFinished( id );
      }
   } while (xml_nextNode(node));

   return 0;
}


/**
 * @brief Parses player's licenses.
 *
 *    @param parent Node of the licenses.
 *    @return 0 on success.
 */
static int player_parseLicenses( xmlNodePtr parent )
{
   xmlNodePtr node;

   node = parent->xmlChildrenNode;

   do {
      if (xml_isNode(node,"license"))
         player_addLicense( xml_get(node) );
   } while (xml_nextNode(node));

   return 0;
}


/**
 * @brief Parses the escorts from the escort node.
 *
 *    @param parent "escorts" node to parse.
 *    @return 0 on success.
 */
static int player_parseEscorts( xmlNodePtr parent )
{
   xmlNodePtr node;
   char *buf, *ship;
   EscortType_t type;

   node = parent->xmlChildrenNode;

   do {
      if (xml_isNode(node,"escort")) {
         xmlr_attr( node, "type", buf );
         if (strcmp(buf,"bay")==0)
            type = ESCORT_TYPE_BAY;
         else {
            WARN("Escort has invalid type '%s'.", buf);
            type = ESCORT_TYPE_NULL;
         }
         free(buf);

         ship = xml_get(node);

         /* Add escort to the list. */
         escort_addList( player.p, ship, type, 0 );
      }
   } while (xml_nextNode(node));

   return 0;
}


/**
 * @brief Adds outfit to pilot if it can.
 */
static void player_addOutfitToPilot( Pilot* pilot, Outfit* outfit, PilotOutfitSlot *s )
{
   int ret;

   if (!outfit_fitsSlot( outfit, &s->sslot->slot )) {
      DEBUG( "Outfit '%s' does not fit designated slot on player's pilot '%s', adding to stock.",
            outfit->name, pilot->name );
      player_addOutfit( outfit, 1 );
      return;
   }

   ret = pilot_addOutfitRaw( pilot, outfit, s );
   if (ret != 0) {
      DEBUG("Outfit '%s' does not fit on player's pilot '%s', adding to stock.",
            outfit->name, pilot->name);
      player_addOutfit( outfit, 1 );
      return;
   }

   /* Update stats. */
   pilot_calcStats( pilot );
}


/**
 * @brief Parses a ship outfit slot.
 */
static void player_parseShipSlot( xmlNodePtr node, Pilot *ship, PilotOutfitSlot *slot )
{
   Outfit *o, *ammo;
   char *buf;
   int q;

   char *name = xml_get(node);
   if (name == NULL) {
      WARN("Empty ship slot node found, skipping.");
      return;
   }

   /* Add the outfit. */
   o = outfit_get( name );
   if (o==NULL)
      return;
   player_addOutfitToPilot( ship, o, slot );

   /* Doesn't have ammo. */
   if (outfit_ammo(o)==NULL)
      return;

   /* See if has ammo. */
   xmlr_attr(node,"ammo",buf);
   if (buf == NULL)
      return;

   /* Get the ammo. */
   ammo = outfit_get(buf);
   free(buf);
   if (ammo==NULL)
      return;

   /* See if has quantity. */
   xmlr_attr(node,"quantity",buf);
   if (buf == NULL)
      return;

   /* Get quantity. */
   q = atoi(buf);
   free(buf);

   /* Add ammo. */
   pilot_addAmmo( ship, slot, ammo, q );
}


/**
 * @brief Parses a player's ship.
 *
 *    @param parent Node of the ship.
 *    @param is_player Is it the ship the player is currently in?
 *    @param planet Default planet in case ship location not found.
 *    @return 0 on success.
 */
static int player_parseShip( xmlNodePtr parent, int is_player, char *planet )
{
   char *name, *model, *loc, *q, *id;
   int i, n;
   double fuel;
   Ship *ship_parsed;
   Pilot* ship;
   xmlNodePtr node, cur, ccur;
   int quantity;
   Outfit *o;
   int ret;
   const char *str;
   Commodity *com;
   PilotFlags flags;
   unsigned int pid;
   int autoweap, level, weapid, active_set;

   xmlr_attr(parent,"name",name);
   xmlr_attr(parent,"model",model);

   /* Sane defaults. */
   loc = NULL;
   pilot_clearFlagsRaw( flags );
   pilot_setFlagRaw( flags, PILOT_PLAYER );
   pilot_setFlagRaw( flags, PILOT_NO_OUTFITS );

   /* Get the ship. */
   ship_parsed = ship_get(model);
   if (ship_parsed == NULL) {
      WARN("Player ship '%s' not found!", model);
      return -1;
   }

   /* Add GUI if applicable. */
   player_guiAdd( ship_parsed->gui );

   /* player is currently on this ship */
   if (is_player != 0) {
      pid = pilot_create( ship_parsed, name, faction_get("Player"), "player", 0., NULL, NULL, flags, -1 );
      ship = player.p;
      cam_setTargetPilot( pid, 0 );
   }
   else
      ship = pilot_createEmpty( ship_parsed, name, faction_get("Player"), "player", flags );

   /* Ship should not have default outfits. */
   for (i=0; i<ship->noutfits; i++)
      pilot_rmOutfitRaw( ship, ship->outfits[i] );

   /* Clean up. */
   free(name);
   free(model);

   /* Defaults. */
   fuel     = -1;
   autoweap = 1;

   /* Start parsing. */
   node = parent->xmlChildrenNode;
   do {
      /* Get location. */
      if (is_player == 0)
         xmlr_str(node,"location",loc);

      /* get fuel */
      xmlr_float(node,"fuel",fuel);

      /* New outfit loading. */
      if (xml_isNode(node,"outfits_structure") || xml_isNode(node,"outfits_low")) { /** @todo remove legacy layer for 0.6.0 */
         cur = node->xmlChildrenNode;
         do { /* load each outfit */
            if (xml_isNode(cur,"outfit")) {
               xmlr_attr(cur,"slot",q);
               n = -1;
               if (q != NULL) {
                  n = atoi(q);
                  free(q);
               }
               if ((n<0) || (n >= ship->outfit_nstructure)) {
                  WARN("Outfit slot out of range, not adding.");
                  continue;
               }
               player_parseShipSlot( cur, ship, &ship->outfit_structure[n] );
            }
         } while (xml_nextNode(cur));
      }
      else if (xml_isNode(node,"outfits_utility") || xml_isNode(node,"outfits_medium")) { /** @todo remove legacy layer for 0.6.0 */
         cur = node->xmlChildrenNode;
         do { /* load each outfit */
            if (xml_isNode(cur,"outfit")) {
               xmlr_attr(cur,"slot",q);
               n = -1;
               if (q != NULL) {
                  n = atoi(q);
                  free(q);
               }
               if ((n<0) || (n >= ship->outfit_nutility)) {
                  WARN("Outfit slot out of range, not adding.");
                  continue;
               }
               player_parseShipSlot( cur, ship, &ship->outfit_utility[n] );
            }
         } while (xml_nextNode(cur));
      }
      else if (xml_isNode(node,"outfits_weapon") || xml_isNode(node,"outfits_high")) { /** @todo remove legacy layer for 0.6.0 */
         cur = node->xmlChildrenNode;
         do { /* load each outfit */
            if (xml_isNode(cur,"outfit")) {
               xmlr_attr(cur,"slot",q);
               n = -1;
               if (q != NULL) {
                  n = atoi(q);
                  free(q);
               }
               if ((n<0) || (n >= ship->outfit_nweapon)) {
                  WARN("Outfit slot out of range, not adding.");
                  continue;
               }
               player_parseShipSlot( cur, ship, &ship->outfit_weapon[n] );
            }
         } while (xml_nextNode(cur));
      }
      else if (xml_isNode(node,"commodities")) {
         cur = node->xmlChildrenNode;
         do {
            if (xml_isNode(cur,"commodity")) {
               xmlr_attr(cur,"quantity",q);
               xmlr_attr(cur,"id",id);
               quantity = atoi(q);
               i = (id==NULL) ? 0 : atoi(id);
               free(q);
               if (id != NULL)
                  free(id);

               /* Get the commodity. */
               com = commodity_get(xml_get(cur));
               if (com == NULL) {
                  WARN("Unknown commodity '%s' detected, removing.", xml_get(cur));
                  continue;
               }

               /* actually add the cargo with id hack */
               pilot_cargoAdd( ship, com, quantity );
               if (i != 0)
                  ship->commodities[ ship->ncommodities-1 ].id = i;
            }
         } while (xml_nextNode(cur));
      }
   } while (xml_nextNode(node));

   /* Update stats. */
   pilot_calcStats( ship );

   /* Test for sanity. */
   if (fuel >= 0)
      ship->fuel = MIN(ship->fuel_max, fuel);
   if ((is_player == 0) && (planet_get(loc)==NULL))
      loc = planet;
   str = pilot_checkSanity( ship );
   if (str != NULL) {
      DEBUG("Player ship '%s' failed sanity check (%s), removing all outfits and adding to stock.",
            ship->name, str );
      /* Remove all outfits. */
      for (i=0; i<ship->noutfits; i++) {
         o = ship->outfits[i]->outfit;
         ret = pilot_rmOutfitRaw( ship, ship->outfits[i] );
         if (ret==0)
            player_addOutfit( o, 1 );
      }
      pilot_calcStats( ship );
   }

   /* add it to the stack if it's not what the player is in */
   if (is_player == 0) {
      player_stack = realloc(player_stack, sizeof(PlayerShip_t)*(player_nstack+1));
      player_stack[player_nstack].p    = ship;
      player_stack[player_nstack].loc  = (loc!=NULL) ? strdup(loc) : strdup("Uknown");
      player_nstack++;
   }

   /* Sets inrange by default if weapon sets are missing. */
   for (i=0; i<PILOT_WEAPON_SETS; i++)
      pilot_weapSetInrange( ship, i, WEAPSET_INRANGE_PLAYER_DEF );

   /* Second pass for weapon sets. */
   node = parent->xmlChildrenNode;
   do {
      if (!xml_isNode(node,"weaponsets"))
         continue;

      /* Check for autoweap. */
      xmlr_attr(node,"autoweap",id);
      if (id != NULL) {
         autoweap = atoi(id);
         free(id);
      }

      /* Load the last weaponset the player used on this ship. */
      xmlr_attr(node,"active_set",id);
      if (id != NULL) {
         active_set = atoi(id);
         free(id);
      }
      else {
         /* set active_set to invalid. will be dealt with later */
         active_set = -1;
      }

      /* Parse weapon sets. */
      cur = node->xmlChildrenNode;
      do { /* Load each weapon set. */
         xml_onlyNodes(cur);
         if (!xml_isNode(cur,"weaponset")) {
            WARN("Player ship '%s' has unknown node '%s' in 'weaponsets' (expected 'weaponset').",
                  ship->name, cur->name);
            continue;
         }

         /* Get id. */
         xmlr_attr(cur,"id",id);
         if (id == NULL) {
            WARN("Player ship '%s' missing 'id' tag for weapon set.",ship->name);
            continue;
         }
         i = atoi(id);
         free(id);
         if ((i < 0) || (i >= PILOT_WEAPON_SETS)) {
            WARN("Player ship '%s' has invalid weapon set id '%d' [max %d].",
                  ship->name, i, PILOT_WEAPON_SETS-1 );
            continue;
         }

         /* Set inrange mode. */
         xmlr_attr(cur,"inrange",id);
         if (id == NULL)
            pilot_weapSetInrange( ship, i, WEAPSET_INRANGE_PLAYER_DEF );
         else {
            pilot_weapSetInrange( ship, i, atoi(id) );
            free(id);
         }

         if (autoweap) /* Autoweap handles everything except inrange. */
            continue;

         /* Set type mode. */
         xmlr_attr(cur,"type",id);
         if (id == NULL) {
            WARN("Player ship '%s' missing 'type' tag for weapon set.",ship->name);
            continue;
         }
         pilot_weapSetType( ship, i, atoi(id) );
         free(id);

         /* Parse individual weapons. */
         ccur = cur->xmlChildrenNode;
         do {
            /* Only nodes. */
            xml_onlyNodes(ccur);

            /* Only weapon nodes. */
            if (!xml_isNode(ccur,"weapon")) {
               WARN("Player ship '%s' has unknown 'weaponset' child node '%s' (expected 'weapon').",
                     ship->name, ccur->name );
               continue;
            }

            /* Get level. */
            xmlr_attr(ccur,"level",id);
            if (id == NULL) {
               WARN("Player ship '%s' missing 'level' tag for weapon set weapon.", ship->name);
               continue;
            }
            level = atoi(id);
            free(id);
            weapid = xml_getInt(ccur);
            if ((weapid < 0) || (weapid >= ship->noutfits)) {
               WARN("Player ship '%s' has invalid weapon id %d [max %d].",
                     ship->name, weapid, ship->noutfits-1 );
               continue;
            }

            /* Add the weapon set. */
            pilot_weapSetAdd( ship, i, ship->outfits[weapid], level );

         } while (xml_nextNode(ccur));
      } while (xml_nextNode(cur));
   } while (xml_nextNode(node));

   /* Set up autoweap if necessary. */
   ship->autoweap = autoweap;
   if (autoweap)
      pilot_weaponAuto( ship );
   pilot_weaponSane( ship );
   if (active_set >= 0 && active_set < PILOT_WEAPON_SETS)
      ship->active_set = active_set;
   else
      pilot_weaponSetDefault( ship );

   return 0;
}

<|MERGE_RESOLUTION|>--- conflicted
+++ resolved
@@ -245,12 +245,7 @@
    /* Start the news */
    news_init();
 
-<<<<<<< HEAD
-   /* start the economy */
-   econ_refreshsolutions();
-=======
    /* Initialize economy prices */
->>>>>>> f196e612
    econ_updateprices();
 
    cam_setTargetPos( x, y, 0 );
