--- conflicted
+++ resolved
@@ -88,12 +88,6 @@
  */
 #define array_create(basic_type) \
       ((basic_type *)(_array_create_helper(sizeof(basic_type))))
-<<<<<<< HEAD
-
-/**
- * @brief Increases the number of elements by one and returns the last element.
- * 
-=======
 /**
  * @brief Resizes the array to accomodate new_size elements.
  *
@@ -104,15 +98,11 @@
 /**
  * @brief Increases the number of elements by one and returns the last element.
  *
->>>>>>> 106eb307
  * @note Invalidates all iterators.
  */
 #define array_grow(ptr_array) \
       (*(__typeof__((ptr_array)[0]))_array_grow_helper((void **)(ptr_array), sizeof((ptr_array)[0][0])))
 /**
-<<<<<<< HEAD
- * @brief Shrinks memory to fit only `size' elements.
-=======
  * @brief Adds a new element at the end of the array.
  *
  * @note Invalidates all iterators.
@@ -129,7 +119,6 @@
 /**
  * @brief Shrinks memory to fit only `size' elements.
  *
->>>>>>> 106eb307
  * @note Invalidates all iterators.
  */
 #define array_shrink(ptr_array) \
