/*
 * See Licensing and Copyright notice in naev.h
 */

/**
 * @file equipment.c
 *
 * @brief Handles equipping ships.
 */


#include "equipment.h"

#include "naev.h"

#include <stdlib.h>
#include <stdio.h>
#include "nstring.h"
#include <math.h>

#include "log.h"
#include "land.h"
#include "toolkit.h"
#include "dialogue.h"
#include "player.h"
#include "mission.h"
#include "ntime.h"
#include "opengl_vbo.h"
#include "conf.h"
#include "gui.h"
#include "land_outfits.h"
#include "info.h"
#include "shipstats.h"
#include "slots.h"
#include "tk/toolkit_priv.h" /* Yes, I'm a bad person, abstractions be damned! */


/*
 * Image array names.
 */
#define  EQUIPMENT_SHIPS      "iarAvailShips"
#define  EQUIPMENT_OUTFIT_TAB "tabOutfits"
#define  EQUIPMENT_OUTFITS    "iarAvailOutfits"
#define  OUTFIT_TABS          5


/* global/main window */
#define BUTTON_WIDTH    200 /**< Default button width. */
#define BUTTON_HEIGHT   40 /**< Default button height. */

#define SHIP_ALT_MAX    256 /**< Maximum ship alt text. */


/*
 * equipment stuff
 */
static CstSlotWidget eq_wgt; /**< Equipment widget. */
static double equipment_dir      = 0.; /**< Equipment dir. */
static unsigned int equipment_lastick = 0; /**< Last tick. */
static gl_vbo *equipment_vbo     = NULL; /**< The VBO. */
static unsigned int equipment_wid   = 0; /**< Global wid. */
static unsigned int *outfit_windows = NULL; /**< Outfit windows. */


/*
 * prototypes
 */
/* Creation. */
static void equipment_getDim( unsigned int wid, int *w, int *h,
      int *sw, int *sh, int *ow, int *oh,
      int *ew, int *eh,
      int *cw, int *ch, int *bw, int *bh );
static void equipment_genShipList( unsigned int wid );
static void equipment_genOutfitLists( unsigned int wid );
static void equipment_addOutfitListSingle( unsigned int wid,
      int(*filter)( const Outfit *o ) );
static void equipment_updateOutfitSingle( unsigned int wid, char* str );
/* Widget. */
static void equipment_genLists( unsigned int wid );
static void equipment_renderColumn( double x, double y, double w, double h,
      int n, PilotOutfitSlot *lst, const char *txt,
      int selected, Outfit *o, Pilot *p, CstSlotWidget *wgt );
static void equipment_renderSlots( double bx, double by, double bw, double bh, void *data );
static void equipment_renderMisc( double bx, double by, double bw, double bh, void *data );
static void equipment_renderOverlayColumn( double x, double y, double w, double h,
      int n, PilotOutfitSlot *lst, int mover, CstSlotWidget *wgt );
static void equipment_renderOverlaySlots( double bx, double by, double bw, double bh,
      void *data );
static void equipment_renderShip( double bx, double by,
      double bw, double bh, double x, double y, Pilot *p );
static int equipment_mouseInColumn( double y, double h, int n, double my );
static void equipment_mouseSlots( unsigned int wid, SDL_Event* event,
      double x, double y, double w, double h, void *data );
/* Misc. */
static char eq_qCol( double cur, double base, int inv );
static int equipment_swapSlot( unsigned int wid, Pilot *p, PilotOutfitSlot *slot );
static void equipment_sellShip( unsigned int wid, char* str );
static void equipment_renameShip( unsigned int wid, char *str );
static void equipment_transChangeShip( unsigned int wid, char* str );
static void equipment_changeShip( unsigned int wid );
static void equipment_transportShip( unsigned int wid );
static void equipment_unequipShip( unsigned int wid, char* str );
static credits_t equipment_transportPrice( char *shipname );
static void equipment_rightClickOutfits( unsigned int wid, char* str );


/**
 * @brief Handles right-click on unequipped outfit.
 *    @param wid Window to update.
 *    @param str Widget name. Must be EQUIPMENT_OUTFITS.
 *    @param clicked_outfit Name of the outfit the user right-clicked on.
 */
void equipment_rightClickOutfits( unsigned int wid, char* str )
{
   (void)str;
   Outfit* o;
   int i;
   int outfit_n;
   PilotOutfitSlot* slots;
   Pilot *p;
   const char* clicked_outfit = toolkit_getImageArray( wid, EQUIPMENT_OUTFITS );

   /* Did the user click on background? */
   if (clicked_outfit == NULL)
      return;

   /* Can't do anything with None. */
   if (strcmp(clicked_outfit,"None")==0)
      return;

   o = outfit_get(clicked_outfit);
   if (o == NULL)
      return;

   /* Figure out which slot this stuff fits into */
   switch (o->slot.type) {
      case OUTFIT_SLOT_STRUCTURE:
         outfit_n = eq_wgt.selected->outfit_nstructure;
         slots    = eq_wgt.selected->outfit_structure;
         break;
      case OUTFIT_SLOT_UTILITY:
         outfit_n = eq_wgt.selected->outfit_nutility;
         slots    = eq_wgt.selected->outfit_utility;
         break;
      case OUTFIT_SLOT_WEAPON:
         outfit_n = eq_wgt.selected->outfit_nweapon;
         slots    = eq_wgt.selected->outfit_weapon;
         break;
      default:
         return;
   }

   /* Loop through outfit slots of the right type, try to find an empty one */
   for (i=0; i < outfit_n; i++) {

      /* Slot full. */
      if (slots[i].outfit != NULL)
         continue;

      /* Must fit the slot. */
      if (!outfit_fitsSlot( o, &slots[i].sslot->slot))
         continue;

      /* Bingo! */
      eq_wgt.outfit  = o;
      p              = eq_wgt.selected;
      equipment_swapSlot( equipment_wid, p, &slots[i] );
      return;
   }
}

/**
 * @brief Gets the window dimensions.
 */
static void equipment_getDim( unsigned int wid, int *w, int *h,
      int *sw, int *sh, int *ow, int *oh,
      int *ew, int *eh,
      int *cw, int *ch, int *bw, int *bh )
{
   int ssw, ssh;
   /* Get window dimensions. */
   window_dimWindow( wid, w, h );

   /* Calculate image array dimensions. */
   ssw = 200 + (*w-800);
   ssh = (*h - 100);
   if (sw != NULL)
      *sw = ssw;
   if (sh != NULL)
      *sh = (1*ssh)/3;
   if (ow != NULL)
      *ow = ssw;
   if (oh != NULL)
      *oh = (2*ssh)/3;

   /* Calculate slot widget. */
   if (ew != NULL)
      *ew = 180.;
   if (eh != NULL)
      *eh = *h - 100;

   /* Calculate custom widget. */
   if (cw != NULL)
      *cw = *w - 20 - (sw!=NULL?*sw:0) - 20 - (ew!=NULL?*ew:0) - 20.;
   if (ch != NULL)
      *ch = *h - 100;

   /* Calculate button dimensions. */
   if (bw != NULL)
      *bw = (*w - 20 - (sw!=NULL?*sw:0) - 40 - 20 - 60) / 5;
   if (bh != NULL)
      *bh = BUTTON_HEIGHT;
}

/**
 * @brief Opens the player's equipment window.
 */
void equipment_open( unsigned int wid )
{
   int i;
   int w, h;
   int sw, sh;
   int ow, oh;
   int bw, bh;
   int ew, eh;
   int cw, ch;
   int x, y;
   GLfloat colour[4*4];
   const char *buf;

   /* Set global WID. */
   equipment_wid = wid;

   /* Create the vbo if necessary. */
   if (equipment_vbo == NULL) {
      equipment_vbo = gl_vboCreateStream( (sizeof(GLshort)*2 + sizeof(GLfloat)*4)*4, NULL );
      for (i=0; i<4; i++) {
         colour[i*4+0] = cRadar_player.r;
         colour[i*4+1] = cRadar_player.g;
         colour[i*4+2] = cRadar_player.b;
         colour[i*4+3] = cRadar_player.a;
      }
      gl_vboSubData( equipment_vbo, sizeof(GLshort)*2*4, sizeof(colour), colour );
   }

   /* Get dimensions. */
   equipment_getDim( wid, &w, &h, &sw, &sh, &ow, &oh,
         &ew, &eh, &cw, &ch, &bw, &bh );

   /* Sane defaults. */
   equipment_lastick    = SDL_GetTicks();
   equipment_dir        = 0.;
   eq_wgt.selected      = NULL;

   /* Add ammo. */
   equipment_addAmmo();

   /* buttons */
   window_addButton( wid, -20, 20,
         bw, bh, "btnCloseEquipment",
<<<<<<< HEAD
         "Takeoff", land_buttonTakeoff );
   window_addButton( wid, -20 - (15+bw), 20,
         bw, bh, "btnSetGUI",
         "Set GUI", equipment_setGui );
   window_addButton( wid, -20 - (15+bw)*2, 20,
=======
         "Take Off", land_buttonTakeoff, SDLK_t );
   window_addButtonKey( wid, -20 - (15+bw), 20,
         bw, bh, "btnRenameShip",
         "Rename", equipment_renameShip, SDLK_r );
   window_addButtonKey( wid, -20 - (15+bw)*2, 20,
>>>>>>> cc027593
         bw, bh, "btnSellShip",
         "Sell Ship", equipment_sellShip );
   window_addButton( wid, -20 - (15+bw)*3, 20,
         bw, bh, "btnChangeShip",
         "Swap Ship", equipment_transChangeShip );
   window_addButton( wid, -20 - (15+bw)*4, 20,
         bw, bh, "btnUnequipShip",
         "Unequip", equipment_unequipShip );

   /* text */
   buf = "Name:\n"
      "Model:\n"
      "Class:\n"
      "Value:\n"
      "\n"
      "Mass:\n"
      "Jump Time:\n"
      "Thrust:\n"
      "Speed:\n"
      "Turn:\n"
      "\n"
      "Shield:\n"
      "Armour:\n"
      "Energy:\n"
      "Cargo Space:\n"
      "Fuel:\n"
      "\n"
      "Transportation:\n"
      "Location:";
   x = 20 + sw + 20 + 180 + 20 + 30;
   y = -190;
   window_addText( wid, x, y,
         100, h+y, 0, "txtSDesc", &gl_smallFont, &cDConsole, buf );
   x += 100;
   window_addText( wid, x, y,
         w - x - 20, h+y, 0, "txtDDesc", &gl_smallFont, &cBlack, NULL );

   /* Generate lists. */
   window_addText( wid, 30, -20,
         130, 200, 0, "txtShipTitle", &gl_defFont, &cBlack, "Available Ships" );
   window_addText( wid, 30, -40-sh-20,
         130, 200, 0, "txtOutfitTitle", &gl_defFont, &cBlack, "Available Outfits" );
   equipment_genLists( wid );

   /* Separator. */
   window_addRect( wid, 20 + sw + 20, -40, 2, h-60, "rctDivider", &cGrey50, 0 );

   /* Slot widget. */
   equipment_slotWidget( wid, 20 + sw + 40, -40, ew, eh, &eq_wgt );
   eq_wgt.canmodify = 1;

   /* Custom widget (ship information). */
   window_addCust( wid, 20 + sw + 40 + ew + 20, -40, cw, ch, "cstMisc", 0,
         equipment_renderMisc, NULL, NULL );
}


/**
 * @brief Creates the slot widget and initializes it.
 *
 *    @param x X position to put it at.
 *    @param y Y position to put it at.
 *    @param w Width.
 *    @param h Height;
 *    @param data Dataset to use.
 */
void equipment_slotWidget( unsigned int wid,
      double x, double y, double w, double h,
      CstSlotWidget *data )
{
   /* Initialize data. */
   memset( data, 0, sizeof(CstSlotWidget) );
   data->slot        = -1;
   data->mouseover   = -1;
   data->weapons     = -1;

   /* Create the widget. */
   window_addCust( wid, x, y, w, h, "cstEquipment", 0,
         equipment_renderSlots, equipment_mouseSlots, data );
   window_custSetClipping( wid, "cstEquipment", 0 );
   window_custSetOverlay( wid, "cstEquipment", equipment_renderOverlaySlots );
}
/**
 * @brief Renders an outfit column.
 */
static void equipment_renderColumn( double x, double y, double w, double h,
      int n, PilotOutfitSlot *lst, const char *txt,
      int selected, Outfit *o, Pilot *p, CstSlotWidget *wgt )
{
   int i, level;
   const glColour *c, *dc, *rc;
   glColour bc;

   /* Render text. */
   if ((o != NULL) && (lst[0].sslot->slot.type == o->slot.type))
      c = &cDConsole;
   else
      c = &cBlack;
   gl_printMidRaw( &gl_smallFont, 60.,
         x-15., y+h+10., c, txt );

   /* Iterate for all the slots. */
   for (i=0; i<n; i++) {
      /* Choose default colour. */
      if (wgt->weapons >= 0) {
         level = pilot_weapSetCheck( p, wgt->weapons, &lst[i] );
         if (level == 0)
            dc = &cFontRed;
         else if (level == 1)
            dc = &cFontYellow;
         else if (lst[i].active)
            dc = &cFontBlue;
         else
            dc = &cInert;
      }
      else
         dc = outfit_slotSizeColour( &lst[i].sslot->slot );

      /* Choose colours based on size. */
      if ((i==selected) && (dc == NULL))
         dc = &cGrey60;

      /* Draw background. */
      memcpy( &bc, dc, sizeof(bc) );
      bc.a = 0.4;
      if (i==selected)
         c = &cDConsole;
      else
         c = &bc;
      toolkit_drawRect( x, y, w, h, c, NULL );

      if (lst[i].outfit != NULL) {
         /* Draw bugger. */
         gl_blitScale( lst[i].outfit->gfx_store,
               x, y, w, h, NULL );
         c = &cBlack; /* Ensures nice uniform outlines. */
      }
      else {
         if ((o != NULL) &&
               (lst[i].sslot->slot.type == o->slot.type)) {
            if (pilot_canEquip( p, &lst[i], o, 1 ) != NULL)
               c = &cRed;
            else
               c = &cDConsole;
         }
         else
            c = &cBlack;
         gl_printMidRaw( &gl_smallFont, w,
               x, y + (h-gl_smallFont.h)/2., c,
               (lst[i].sslot->slot.spid != 0) ?
                     sp_display(lst[i].sslot->slot.spid) : "None" );
      }

      /* Must rechoose colour based on slot properties. */
      if (lst[i].sslot->required)
         rc = &cFontRed;
      else if (lst[i].sslot->slot.spid != 0)
         rc = &cDRestricted;
      else
         rc = dc;

      /* Draw outline. */
      toolkit_drawOutlineThick( x, y, w, h, 1, 3, rc, NULL );
      toolkit_drawOutline( x-1, y-1, w+3, h+3, 0, c, NULL );
      /* Go to next one. */
      y -= h+20;
   }
}


/**
 * @brief Calculates the size the slots need to be for a given window.
 *
 *    @param p Pilot to calculate the slots of.
 *    @param bw Base widget width.
 *    @param bh Base window height.
 *    @param w Width to use.
 *    @param h Height to use.
 *    @param n Number of columns.
 *    @param m Number of rows.
 */
static void equipment_calculateSlots( Pilot *p, double bw, double bh,
      double *w, double *h, int *n, int *m )
{
   double tw, th, s;
   int tm;

   /* Calculate size. */
   tm = MAX( MAX( p->outfit_nweapon, p->outfit_nutility ), p->outfit_nstructure );
   th = bh / (double)tm;
   tw = bw / 3.;
   s  = MIN( th, tw ) - 20.;
   th = s;
   tw = s;

   /* Return. */
   *w = tw;
   *h = th;
   *n = 3;
   *m = tm;
}
/**
 * @brief Renders the equipment slots.
 *
 *    @param bx Base X position of the widget.
 *    @param by Base Y position of the widget.
 *    @param bw Width of the widget.
 *    @param bh Height of the widget.
 *    @param data Custom widget data.
 */
static void equipment_renderSlots( double bx, double by, double bw, double bh, void *data )
{
   double x, y;
   double w, h;
   double tw;
   int n, m;
   CstSlotWidget *wgt;
   Pilot *p;
   int selected;

   /* Get data. */
   wgt = (CstSlotWidget*) data;
   p   = wgt->selected;
   selected = wgt->slot;

   /* Must have selected ship. */
   if (p == NULL)
      return;

   /* Get dimensions. */
   equipment_calculateSlots( p, bw, bh, &w, &h, &n, &m );
   tw = bw / (double)n;

   /* Draw weapon outfits. */
   x  = bx + (tw-w)/2;
   y  = by + bh - (h+20) + (h+20-h)/2;
   equipment_renderColumn( x, y, w, h,
         p->outfit_nweapon, p->outfit_weapon, "Weapon",
         selected, wgt->outfit, wgt->selected, wgt );

   /* Draw systems outfits. */
   selected -= p->outfit_nweapon;
   x += tw;
   y  = by + bh - (h+20) + (h+20-h)/2;
   equipment_renderColumn( x, y, w, h,
         p->outfit_nutility, p->outfit_utility, "Utility",
         selected, wgt->outfit, wgt->selected, wgt );

   /* Draw structure outfits. */
   selected -= p->outfit_nutility;
   x += tw;
   y  = by + bh - (h+20) + (h+20-h)/2;
   equipment_renderColumn( x, y, w, h,
         p->outfit_nstructure, p->outfit_structure, "Structure",
         selected, wgt->outfit, wgt->selected, wgt );
}
/**
 * @brief Renders the custom equipment widget.
 *
 *    @param bx Base X position of the widget.
 *    @param by Base Y position of the widget.
 *    @param bw Width of the widget.
 *    @param bh Height of the widget.
 *    @param data Custom widget data.
 */
static void equipment_renderMisc( double bx, double by, double bw, double bh, void *data )
{
   (void) data;
   Pilot *p;
   double percent;
   double x, y;
   double w, h;
   const glColour *lc, *c, *dc;

   /* Must have selected ship. */
   if (eq_wgt.selected == NULL)
      return;

   p = eq_wgt.selected;

   /* Render CPU and energy bars. */
   lc = &cWhite;
   c = &cGrey80;
   dc = &cGrey60;
   w = 30;
   h = 70;
   x = bx + (40-w)/2 + 10;
   y = by + bh - 30 - h;
   percent = (p->cpu_max > 0.) ? p->cpu / p->cpu_max : 0.;
   gl_printMidRaw( &gl_smallFont, w,
         x, y + h + gl_smallFont.h + 10.,
         &cBlack, "CPU" );
   toolkit_drawRect( x, y, w, h*percent, &cGreen, NULL );
   toolkit_drawRect( x, y+h*percent, w, h*(1.-percent), &cRed, NULL );
   toolkit_drawOutline( x, y, w, h, 1., lc, c  );
   toolkit_drawOutline( x, y, w, h, 2., dc, NULL  );
   gl_printMid( &gl_smallFont, 70,
         x - 20, y - 10 - gl_smallFont.h,
         &cBlack, "%.0f / %.0f", p->cpu, p->cpu_max );

   /* Render ship graphic. */
   equipment_renderShip( bx, by, bw, bh, x, y, p );
}


/**
 * @brief Renders an outfit column.
 *
 *    @param x X position to render at.
 *    @param y Y position to render at.
 *    @param w Width.
 *    @param h Height.
 *    @param n Number of elements.
 *    @param lst List of elements.
 *    @param mover Slot for which mouseover is active
 *    @param wgt Widget rendering.
 */
static void equipment_renderOverlayColumn( double x, double y, double w, double h,
      int n, PilotOutfitSlot *lst, int mover, CstSlotWidget *wgt )
{
   int i;
   const glColour *c;
   glColour tc;
   int text_width, xoff, yoff, top;
   const char *display;
   int subtitle;

   /* Iterate for all the slots. */
   for (i=0; i<n; i++) {
      subtitle = 0;
      if (lst[i].outfit != NULL) {
         /* See if needs a subtitle. */
         if ((outfit_isLauncher(lst[i].outfit) ||
                  (outfit_isFighterBay(lst[i].outfit))) &&
               ((lst[i].u.ammo.outfit == NULL) ||
                (lst[i].u.ammo.quantity < outfit_amount(lst[i].outfit))))
            subtitle = 1;
      }
      /* Draw bottom. */
      if ((i==mover) || subtitle) {
         display = NULL;
         if ((i==mover) && (wgt->canmodify)) {
            if (lst[i].outfit != NULL) {
               top = 1;
               display = pilot_canEquip( wgt->selected, &lst[i], lst[i].outfit, 0 );
               if (display != NULL)
                  c = &cRed;
               else {
                  display = "Right click to remove";
                  c = &cDConsole;
               }
            }
            else if ((wgt->outfit != NULL) &&
                  (lst->sslot->slot.type == wgt->outfit->slot.type)) {
               top = 0;
               display = pilot_canEquip( wgt->selected, &lst[i], wgt->outfit, 1 );
               if (display != NULL)
                  c = &cRed;
               else {
                  display = "Right click to add";
                  c = &cDConsole;
               }
            }
         }
         else if (lst[i].outfit != NULL) {
            top = 1;
            if (outfit_isLauncher(lst[i].outfit) ||
                  (outfit_isFighterBay(lst[i].outfit))) {
               if ((lst[i].u.ammo.outfit == NULL) ||
                     (lst[i].u.ammo.quantity == 0)) {
                  if (outfit_isFighterBay(lst[i].outfit))
                     display = "Bay empty";
                  else
                     display = "Out of ammo";
                  c = &cRed;
               }
               else if (lst[i].u.ammo.quantity + lst[i].u.ammo.deployed <
                     outfit_amount(lst[i].outfit)) {
                  if (outfit_isFighterBay(lst[i].outfit))
                     display = "Bay low";
                  else
                     display = "Low ammo";
                  c = &cYellow;
               }
            }
         }

         if (display != NULL) {
            text_width = gl_printWidthRaw( &gl_smallFont, display );
            xoff = -(text_width - w)/2;
            if (top)
               yoff = h + 2;
            else
               yoff = -gl_smallFont.h - 3;
            tc.r = 1.;
            tc.g = 1.;
            tc.b = 1.;
            tc.a = 0.5;
            toolkit_drawRect( x+xoff-5, y -3. + yoff,
                  text_width+10, gl_smallFont.h+5,
                  &tc, NULL );
            gl_printMaxRaw( &gl_smallFont, text_width,
                  x+xoff, y + yoff,
                  c, display );
         }
      }
      /* Go to next one. */
      y -= h+20;
   }
}
/**
 * @brief Renders the equipment overlay.
 *
 *    @param bx Base X position of the widget.
 *    @param by Base Y position of the widget.
 *    @param bw Width of the widget.
 *    @param bh Height of the widget.
 *    @param data Custom widget data.
 */
static void equipment_renderOverlaySlots( double bx, double by, double bw, double bh,
      void *data )
{
   (void) bw;
   Pilot *p;
   int mover;
   double x, y;
   double w, h;
   double tw;
   int n, m;
   PilotOutfitSlot *slot;
   char alt[512];
   int pos;
   Outfit *o;
   CstSlotWidget *wgt;

   /* Get data. */
   wgt = (CstSlotWidget*) data;
   p   = wgt->selected;

   /* Must have selected ship. */
   if (wgt->selected == NULL)
      return;

   /* Get dimensions. */
   equipment_calculateSlots( p, bw, bh, &w, &h, &n, &m );
   tw = bw / (double)n;

   /* Get selected. */
   mover    = wgt->mouseover;

   /* Render weapon outfits. */
   x  = bx + (tw-w)/2;
   y  = by + bh - (h+20) + (h+20-h)/2;
   equipment_renderOverlayColumn( x, y, w, h,
         p->outfit_nweapon, p->outfit_weapon, mover, wgt );
   mover    -= p->outfit_nweapon;
   x += tw;
   y  = by + bh - (h+20) + (h+20-h)/2;
   equipment_renderOverlayColumn( x, y, w, h,
         p->outfit_nutility, p->outfit_utility, mover, wgt );
   mover    -= p->outfit_nutility;
   x += tw;
   y  = by + bh - (h+20) + (h+20-h)/2;
   equipment_renderOverlayColumn( x, y, w, h,
         p->outfit_nstructure, p->outfit_structure, mover, wgt );

   /* Mouse must be over something. */
   if (wgt->mouseover < 0)
      return;

   /* Get the slot. */
   if (wgt->mouseover < p->outfit_nweapon)
      slot = &p->outfit_weapon[wgt->mouseover];
   else if (wgt->mouseover < p->outfit_nweapon + p->outfit_nutility)
      slot = &p->outfit_utility[ wgt->mouseover - p->outfit_nweapon ];
   else
      slot = &p->outfit_structure[ wgt->mouseover -
         p->outfit_nweapon - p->outfit_nutility ];

   /* For comfortability. */
   o = slot->outfit;

   /* Slot is empty. */
   if (o == NULL) {
      if (slot->sslot->slot.spid == 0)
         return;

      pos = snprintf( alt, sizeof(alt),
            "\eS%s", sp_display( slot->sslot->slot.spid ) );
      if (slot->sslot->slot.exclusive && (pos < (int)sizeof(alt)))
         pos += snprintf( &alt[pos], sizeof(alt)-pos,
               " [exclusive]" );
      if (pos < (int)sizeof(alt))
         snprintf( &alt[pos], sizeof(alt)-pos,
               "\n\n%s", sp_description( slot->sslot->slot.spid ) );
      toolkit_drawAltText( bx + wgt->altx, by + wgt->alty, alt );
      return;
   }

   /* Get text. */
   if (o->desc_short == NULL)
      return;
<<<<<<< HEAD
   pos  = snprintf( alt, sizeof(alt), "%s\n", o->name );
   if ((o->slot.spid!=0) && (pos < (int)sizeof(alt)))
      pos += snprintf( &alt[pos], sizeof(alt)-pos, "\eSSlot %s\e0\n",
            sp_display( o->slot.spid ) );
   if (pos < (int)sizeof(alt))
      pos += snprintf( &alt[pos], sizeof(alt)-pos, "\n%s", o->desc_short );
   if ((o->mass > 0.) && (pos < (int)sizeof(alt)))
      snprintf( &alt[pos], sizeof(alt)-pos,
=======
   pos = nsnprintf( alt, sizeof(alt),
         "%s\n"
         "\n"
         "%s",
         o->name,
         o->desc_short );
   if (o->mass > 0.)
      pos += nsnprintf( &alt[pos], sizeof(alt)-pos,
>>>>>>> cc027593
            "\n%.0f Tons",
            o->mass );

   /* Draw the text. */
   toolkit_drawAltText( bx + wgt->altx, by + wgt->alty, alt );
}


/**
 * @brief Renders the ship in the equipment window.
 *
 *    @param bx Base X position of the widget.
 *    @param by Base Y position of the widget.
 *    @param bw Width of the widget.
 *    @param bh Height of the widget.
 *    @param x X position to render at.
 *    @param y Y position to render at.
 *    @param p Pilot to render.
 */
static void equipment_renderShip( double bx, double by,
      double bw, double bh, double x, double y, Pilot* p )
{
   int sx, sy;
   const glColour *lc, *c, *dc;
   unsigned int tick;
   double dt;
   double px, py;
   double pw, ph;
   double w, h;
   Vector2d v;
   GLshort vertex[2*4];

   tick = SDL_GetTicks();
   dt   = (double)(tick - equipment_lastick)/1000.;
   equipment_lastick = tick;
   equipment_dir += p->turn * dt;
   if (equipment_dir > 2*M_PI)
      equipment_dir = fmod( equipment_dir, 2*M_PI );
   gl_getSpriteFromDir( &sx, &sy, p->ship->gfx_space, equipment_dir );

   /* Render ship graphic. */
   if (p->ship->gfx_space->sw > 128) {
      pw = 128;
      ph = 128;
   }
   else {
      pw = p->ship->gfx_space->sw;
      ph = p->ship->gfx_space->sh;
   }
   w  = 128;
   h  = 128;
   px = (x+30) + (bx+bw - (x+30) - pw)/2;
   py = by + bh - 30 - h + (h-ph)/2 + 30;
   x  = (x+30) + (bx+bw - (x+30) - w)/2;
   y  = by + bh - 30 - h + 30;
   toolkit_drawRect( x-5, y-5, w+10, h+10, &cBlack, NULL );
   gl_blitScaleSprite( p->ship->gfx_space,
         px, py, sx, sy, pw, ph, NULL );
   if ((eq_wgt.slot >= 0) && (eq_wgt.slot < p->outfit_nweapon)) {
      p->tsx = sx;
      p->tsy = sy;
      pilot_getMount( p, &p->outfit_weapon[eq_wgt.slot], &v );
      px += pw/2;
      py += ph/2;
      v.x *= pw / p->ship->gfx_space->sw;
      v.y *= ph / p->ship->gfx_space->sh;
      /* Render it. */
      vertex[0] = px + v.x + 0.;
      vertex[1] = py + v.y - 7;
      vertex[2] = vertex[0];
      vertex[3] = py + v.y + 7;
      vertex[4] = px + v.x - 7.;
      vertex[5] = py + v.y + 0.;
      vertex[6] = px + v.x + 7.;
      vertex[7] = vertex[5];
      glLineWidth( 3. );
      gl_vboSubData( equipment_vbo, 0, sizeof(vertex), vertex );
      gl_vboActivateOffset( equipment_vbo, GL_VERTEX_ARRAY, 0, 2, GL_SHORT, 0 );
      gl_vboActivateOffset( equipment_vbo, GL_COLOR_ARRAY,
            sizeof(vertex), 4, GL_FLOAT, 0 );
      glDrawArrays( GL_LINES, 0, 4 );
      gl_vboDeactivate();
      glLineWidth( 1. );
   }
   lc = toolkit_colLight;
   c  = toolkit_col;
   dc = toolkit_colDark;
   toolkit_drawOutline( x - 4., y-4., w+7., h+2., 1., lc, c  );
   toolkit_drawOutline( x - 4., y-4., w+7., h+2., 2., dc, NULL  );
}
/**
 * @brief Handles a mouse press in column.
 *
 *    @param y Y position of the column.
 *    @param h Height of column.
 *    @param n Number of elements in column.
 *    @param my Mouse press position.
 *    @return Number pressed (or -1 if none).
 */
static int equipment_mouseInColumn( double y, double h, int n, double my )
{
   int i;

   for (i=0; i<n; i++) {
      if ((my > y) && (my < y+h+20))
         return i;
      y -= h+20;
   }

   return -1;
}
/**
 * @brief Handles a mouse press in a column.
 *
 *    @param wid Parent window id.
 *    @param event Mouse input event.
 *    @param mx Mouse X event position.
 *    @param my Mouse Y event position.
 *    @param y Y position of the column.
 *    @param h Height of the column.
 *    @param n Number of elements in the column.
 *    @param os Pointer to elements in the column.
 *    @param p Pilot to which the elements belong.
 *    @param selected Currently selected element.
 *    @param wgt Slot widget.
 */
static int equipment_mouseColumn( unsigned int wid, SDL_Event* event,
      double mx, double my, double y, double h, int n, PilotOutfitSlot* os,
      Pilot *p, int selected, CstSlotWidget *wgt )
{
   int ret, exists, level;

   ret = equipment_mouseInColumn( y, h, n, my );
   if (ret < 0)
      return 0;

   if (event->type == SDL_MOUSEBUTTONDOWN) {
      /* Normal mouse usage. */
      if (wgt->weapons < 0) {
         if (event->button.button == SDL_BUTTON_LEFT)
            wgt->slot = selected + ret;
         else if ((event->button.button == SDL_BUTTON_RIGHT) &&
               wgt->canmodify)
            equipment_swapSlot( wid, p, &os[ret] );
      }
      /* Viewing weapon slots. */
      else {
         /* See if it exists. */
         exists = pilot_weapSetCheck( p, wgt->weapons, &os[ret] );
         /* Get the level of the selection. */
         if (event->button.button== SDL_BUTTON_LEFT)
            level = 0;
         else if (event->button.button== SDL_BUTTON_RIGHT)
            level = 1;
         else
            return 0; /* We ignore this type of click. */
         /* See if we should add it or remove it. */
         if (exists==level)
            pilot_weapSetRm( p, wgt->weapons, &os[ret] );
         else {
            /* This is a bloody awful place to do this. I hate it. HATE!. */
            /* Case active outfit, convert the weapon group to active outfit. */
            if ((os->sslot->slot.type == OUTFIT_SLOT_STRUCTURE) ||
                  (os->sslot->slot.type == OUTFIT_SLOT_UTILITY)) {
               pilot_weapSetRmSlot( p, wgt->weapons, OUTFIT_SLOT_WEAPON );
               pilot_weapSetAdd( p, wgt->weapons, &os[ret], 0 );
               pilot_weapSetType( p, wgt->weapons, WEAPSET_TYPE_ACTIVE );
            }
            /* Case change weapon groups or active weapon. */
            else {
               pilot_weapSetRmSlot( p, wgt->weapons, OUTFIT_SLOT_STRUCTURE );
               pilot_weapSetRmSlot( p, wgt->weapons, OUTFIT_SLOT_UTILITY );
               if (pilot_weapSetTypeCheck( p, wgt->weapons) == WEAPSET_TYPE_CHANGE)
                  pilot_weapSetType( p, wgt->weapons, WEAPSET_TYPE_CHANGE );
               else {
                  pilot_weapSetType( p, wgt->weapons, WEAPSET_TYPE_WEAPON );
                  level = 0;
               }
               pilot_weapSetAdd( p, wgt->weapons, &os[ret], level );
            }
         }
         p->autoweap = 0; /* Disable autoweap. */
         info_update(); /* Need to update weapons. */
      }
   }
   else {
      wgt->mouseover  = selected + ret;
      wgt->altx       = mx;
      wgt->alty       = my;
   }

   return 1;
}
/**
 * @brief Does mouse input for the custom equipment widget.
 *
 *    @param wid Parent window id.
 *    @param event Mouse input event.
 *    @param mx Mouse X event position.
 *    @param my Mouse Y event position.
 *    @param bw Base window width.
 *    @param bh Base window height.
 *    @param data Custom widget data.
 */
static void equipment_mouseSlots( unsigned int wid, SDL_Event* event,
      double mx, double my, double bw, double bh, void *data )
{
   (void) bw;
   Pilot *p;
   int selected, ret;
   double x, y;
   double w, h;
   double tw;
   CstSlotWidget *wgt;
   int n, m;

   /* Get data. */
   wgt = (CstSlotWidget*) data;
   p   = wgt->selected;

   /* Must have selected ship. */
   if (p == NULL)
      return;

   /* Must be left click for now. */
   if ((event->type != SDL_MOUSEBUTTONDOWN) &&
         (event->type != SDL_MOUSEMOTION))
      return;

   /* Get dimensions. */
   equipment_calculateSlots( p, bw, bh, &w, &h, &n, &m );
   tw = bw / (double)n;

   /* Render weapon outfits. */
   selected = 0;
   x  = (tw-w)/2;
   y  = bh - (h+20) + (h+20-h)/2 - 10;
   if ((mx > x-10) && (mx < x+w+10)) {
      ret = equipment_mouseColumn( wid, event, mx, my, y, h,
            p->outfit_nweapon, p->outfit_weapon, p, selected, wgt );
      if (ret)
         return;
   }
   selected += p->outfit_nweapon;
   x += tw;
   if ((mx > x-10) && (mx < x+w+10)) {
      ret = equipment_mouseColumn( wid, event, mx, my, y, h,
            p->outfit_nutility, p->outfit_utility, p, selected, wgt );
      if (ret)
         return;
   }
   selected += p->outfit_nutility;
   x += tw;
   if ((mx > x-10) && (mx < x+w+10)) {
      ret = equipment_mouseColumn( wid, event, mx, my, y, h,
            p->outfit_nstructure, p->outfit_structure, p, selected, wgt );
      if (ret)
         return;
   }

   /* Not over anything. */
   wgt->mouseover = -1;
}


/**
 * @brief Swaps an equipment slot.
 *
 *    @param wid Parent window id.
 *    @param p Pilot swapping slots.
 *    @param slot Slot to swap.
 */
static int equipment_swapSlot( unsigned int wid, Pilot *p, PilotOutfitSlot *slot )
{
   int ret;
   Outfit *o, *ammo;
   int q;
   double f;

   /* Remove outfit. */
   if (slot->outfit != NULL) {
      o = slot->outfit;

      /* Must be able to remove. */
      if (pilot_canEquip( eq_wgt.selected, slot, o, 0 ) != NULL)
         return 0;

      /* Remove ammo first. */
      ammo = outfit_ammo(o);
      if (ammo != NULL) {
         ammo = slot->u.ammo.outfit;
         q    = pilot_rmAmmo( eq_wgt.selected, slot, slot->u.ammo.quantity );
         player_addOutfit( ammo, q );
      }

      /* Handle possible fuel changes. */
      f = eq_wgt.selected->fuel;

      /* Remove outfit. */
      ret = pilot_rmOutfit( eq_wgt.selected, slot );
      if (ret == 0)
         player_addOutfit( o, 1 );

      /* Don't "gain" fuel. */
      eq_wgt.selected->fuel = MIN( eq_wgt.selected->fuel_max, f );
   }
   /* Add outfit. */
   else {
      /* Must have outfit. */
      o = eq_wgt.outfit;
      if (o==NULL)
         return 0;

      /* Must fit slot. */
      if (!outfit_fitsSlot( o, &slot->sslot->slot ))
         return 0;

      /* Must be able to add. */
      if (pilot_canEquip( eq_wgt.selected, NULL, o, 1 ) != NULL)
         return 0;

      /* Add outfit to ship. */
      ret = player_rmOutfit( o, 1 );
      if (ret == 1) {
         /* Handle possible fuel changes. */
         f = eq_wgt.selected->fuel;

         /* Add the outfit. */
         pilot_addOutfit( eq_wgt.selected, o, slot );

         /* Don't "gain" fuel. */
         eq_wgt.selected->fuel = MIN( eq_wgt.selected->fuel_max, f );
      }

      equipment_addAmmo();
   }

   /* Recalculate stats. */
   pilot_calcStats( p );

   /* Redo the outfits thingy. */
   equipment_regenLists( wid, 1, 1 );

   /* Update outfits. */
   outfits_updateEquipmentOutfits();

   /* Update weapon sets if needed. */
   if (eq_wgt.selected->autoweap)
      pilot_weaponAuto( eq_wgt.selected );
   pilot_weaponSane( eq_wgt.selected );

   /* Notify GUI of modification. */
   gui_setShip();

   return 0;
}


/**
 * @brief Regenerates the equipment window lists.
 *
 *    @param wid Window to regenerate lists.
 *    @param outfits Whether or not should regenerate outfits list.
 *    @param ships Whether or not to regenerate ships list.
 */
void equipment_regenLists( unsigned int wid, int outfits, int ships )
{
   int i, ret;
   int nout[OUTFIT_TABS], nship;
   double offout[OUTFIT_TABS], offship;
   char *s, selship[PATH_MAX];
   unsigned int wtmp;

   /* Default.s */
   memset( nout,   0, sizeof(nout) );
   memset( offout, 0, sizeof(offout) );
   nship    = 0;
   offship  = 0.;

   /* Save positions. */
   if (outfits) {
      for (i=0; i<OUTFIT_TABS; i++) {
         wtmp      = outfit_windows[i];
         nout[i]   = toolkit_getImageArrayPos(    wtmp, EQUIPMENT_OUTFITS );
         offout[i] = toolkit_getImageArrayOffset( wtmp, EQUIPMENT_OUTFITS );
         window_destroyWidget( wtmp, EQUIPMENT_OUTFITS );
      }
   }
   if (ships) {
      nship   = toolkit_getImageArrayPos(    wid, EQUIPMENT_SHIPS );
      offship = toolkit_getImageArrayOffset( wid, EQUIPMENT_SHIPS );
      s       = toolkit_getImageArray(       wid, EQUIPMENT_SHIPS );
      strncpy( selship, s, sizeof(selship) );
      selship[PATH_MAX-1] = '\0'; /* Just in case. */
      window_destroyWidget( wid, EQUIPMENT_SHIPS );
   }

   /* Regenerate lists. */
   equipment_genLists( wid );

   /* Restore positions. */
   if (outfits) {
      for (i=0; i<OUTFIT_TABS; i++) {
         wtmp      = outfit_windows[i];
         toolkit_setImageArrayPos(    wtmp, EQUIPMENT_OUTFITS, nout[i] );
         toolkit_setImageArrayOffset( wtmp, EQUIPMENT_OUTFITS, offout[i] );
      }
   }
   if (ships) {
      toolkit_setImageArrayPos(    wid, EQUIPMENT_SHIPS, nship );
      toolkit_setImageArrayOffset( wid, EQUIPMENT_SHIPS, offship );
      /* Try to maintain same ship selected. */
      s = toolkit_getImageArray( wid, EQUIPMENT_SHIPS );
      if ((s != NULL) && (selship != NULL) && (strcmp(s,selship)!=0)) {
         ret = toolkit_setImageArray( wid, EQUIPMENT_SHIPS, selship );
         if (ret != 0) /* Failed to maintain. */
            toolkit_setImageArrayPos( wid, EQUIPMENT_SHIPS, nship );

         /* Update ships. */
         equipment_updateShips( wid, NULL );
      }
   }
}


/**
 * @brief Adds all the ammo it can to the player.
 */
void equipment_addAmmo (void)
{
   int i;
   Outfit *o, *ammo;
   int q;
   Pilot *p;

   /* Get player. */
   if (eq_wgt.selected == NULL)
      p = player.p;
   else
      p = eq_wgt.selected;

   /* Add ammo to all outfits. */
   for (i=0; i<p->noutfits; i++) {
      o = p->outfits[i]->outfit;

      /* Must be valid outfit. */
      if (o == NULL)
         continue;

      /* Add ammo if able to. */
      ammo = outfit_ammo(o);
      if (ammo == NULL)
         continue;
      q    = player_outfitOwned(ammo);

      /* Add ammo. */
      q = pilot_addAmmo( p, p->outfits[i], ammo, q );

      /* Remove from player. */
      player_rmOutfit( ammo, q );
   }

   /* Update weapon sets if needed. */
   if (p->autoweap)
      pilot_weaponAuto( p );
   pilot_weaponSane( p );

   /* Notify GUI of modification. */
   gui_setShip();
}


/**
 * @brief Creates and allocates a string containing the ship stats.
 *
 *    @param buf Buffer to write to.
 *    @param max_len Maximum length of the string to allocate.
 *    @param s Pilot to get stats of.
 *    @param dpseps Whether or not to display dps and eps.
 */
int equipment_shipStats( char *buf, int max_len,  const Pilot *s, int dpseps )
{
   int j, l;
   Outfit *o;
   double mod_energy, mod_damage, mod_shots;
   double eps, dps, shots;
   const Damage *dmg;

   dps = 0.;
   eps = 0.;
   /* Calculate damage and energy per second. */
   if (dpseps) {
      for (j=0; j<s->noutfits; j++) {
         o = s->outfits[j]->outfit;
         if (o==NULL)
            continue;
         switch (o->type) {
            case OUTFIT_TYPE_BOLT:
               mod_energy = s->stats.fwd_energy;
               mod_damage = s->stats.fwd_damage;
               mod_shots  = 2. - s->stats.fwd_firerate;
               break;
            case OUTFIT_TYPE_TURRET_BOLT:
               mod_energy = s->stats.tur_energy;
               mod_damage = s->stats.tur_damage;
               mod_shots  = 2. - s->stats.tur_firerate;
               break;
            default:
               continue;
         }
         shots = 1. / (mod_shots * outfit_delay(o));
         dmg   = outfit_damage(o);
         dps  += shots * mod_damage * dmg->damage;
         eps  += shots * mod_energy * outfit_energy(o);
      }
   }

   /* Write to buffer. */
   l = 0;
<<<<<<< HEAD
   if ((dps > 0.) && (l < max_len))
      l += snprintf( &buf[l], (max_len-l),
=======
   if (dps > 0.)
      l += nsnprintf( &buf[l], (max_len-l),
>>>>>>> cc027593
            "%s%.2f DPS [%.2f EPS]", (l!=0)?"\n":"", dps, eps );
   l += ss_statsDesc( &s->stats, &buf[l], (max_len-l), 1 );
   return l;
}


/**
 * @brief Generates a new ship/outfit lists if needed.
 *
 *    @param wid Parent window id.
 */
static void equipment_genLists( unsigned int wid )
{
   /* Ship list. */
   equipment_genShipList( wid );

   /* Outfit list. */
   equipment_genOutfitLists( wid );

   /* Update window. */
   equipment_updateOutfits(wid, NULL);
   equipment_updateShips(wid, NULL);
}


/**
 * @brief Generates the ship list.
 *    @param wid Window to generate list on.
 */
static void equipment_genShipList( unsigned int wid )
{
   int i, l;
   char **sships;
   glTexture **tships;
   int nships;
   int w, h;
   int sw, sh;
   char **alt;
   Pilot *s;

   /* Get dimensions. */
   equipment_getDim( wid, &w, &h, &sw, &sh, NULL, NULL,
         NULL, NULL, NULL, NULL, NULL, NULL );

   /* Ship list. */
   if (!widget_exists( wid, EQUIPMENT_SHIPS )) {
      eq_wgt.selected = NULL;
      if (planet_hasService(land_planet, PLANET_SERVICE_SHIPYARD))
         nships   = player_nships()+1;
      else
         nships   = 1;
      sships   = malloc(sizeof(char*)*nships);
      tships   = malloc(sizeof(glTexture*)*nships);
      /* Add player's current ship. */
      sships[0] = strdup(player.p->name);
      tships[0] = player.p->ship->gfx_store;
      if (planet_hasService(land_planet, PLANET_SERVICE_SHIPYARD))
         player_ships( &sships[1], &tships[1] );
      window_addImageArray( wid, 20, -40,
            sw, sh, EQUIPMENT_SHIPS, 64./96.*128., 64.,
            tships, sships, nships, equipment_updateShips, NULL );

      /* Ship stats in alt text. */
      alt   = malloc( sizeof(char*) * nships );
      for (i=0; i<nships; i++) {
         s        = player_getShip( sships[i] );
         alt[i]   = malloc( sizeof(char) * SHIP_ALT_MAX );
         l        = nsnprintf( &alt[i][0], SHIP_ALT_MAX, "Ship Stats\n" );
         l        = equipment_shipStats( &alt[i][l], SHIP_ALT_MAX-l, s, 1 );
         if (l == 0) {
            free( alt[i] );
            alt[i] = NULL;
         }
      }
      toolkit_setImageArrayAlt( wid, EQUIPMENT_SHIPS, alt );
   }
}


static int equipment_outfitFilterWeapon( const Outfit *o )
{ return (o->slot.type == OUTFIT_SLOT_WEAPON); }

static int equipment_outfitFilterUtility( const Outfit *o )
{ return (o->slot.type == OUTFIT_SLOT_UTILITY); }

static int equipment_outfitFilterStructure( const Outfit *o )
{ return (o->slot.type == OUTFIT_SLOT_STRUCTURE); }

static int equipment_outfitFilterCore( const Outfit *o )
{ return sp_required( o->slot.spid ); }


/**
 * @brief Generates the outfit lists.
 *    @param wid Window to generate lists on.
 */
static void equipment_genOutfitLists( unsigned int wid )
{
   int i, x, y, w, h;
   int ow, oh;
   int (*tabfilters[])( const Outfit *o ) = {
      equipment_outfitFilterWeapon,
      equipment_outfitFilterUtility,
      equipment_outfitFilterStructure,
      equipment_outfitFilterCore,
      NULL
   };
   const char *tabnames[] = {
      "\eb W ", "\eg U ", "\ep S ", "\ey C ", "\en X "
   };
   const int numtabs = OUTFIT_TABS;

   /* Get dimensions. */
   equipment_getDim( wid, &w, &h, NULL, NULL, &ow, &oh,
         NULL, NULL, NULL, NULL, NULL, NULL );

   /* Deselect. */
   eq_wgt.outfit = NULL;
<<<<<<< HEAD

   /* Calculate position. */
   x = 20;
   y = 20;

   /* Create tabbed windows. */
   if (!widget_exists( wid, EQUIPMENT_OUTFIT_TAB )) {
      outfit_windows = window_addTabbedWindow( wid, x, y, ow, oh,
            EQUIPMENT_OUTFIT_TAB, numtabs, tabnames, 1 );
      window_tabSetFont( wid, EQUIPMENT_OUTFIT_TAB, &gl_defFontMono );
   }
   else
      outfit_windows = window_tabWinGet( wid, EQUIPMENT_OUTFIT_TAB );

   /* Add the tabs. */
   for (i=0; i<numtabs; i++)
      equipment_addOutfitListSingle( outfit_windows[i], tabfilters[i] );
}


/**
 * @brief Adds a list of player outfits widget.
 */
static void equipment_addOutfitListSingle( unsigned int wid,
      int(*filter)( const Outfit *o ) )
{
   int i, l, p;
   int w, h;
   char **soutfits;
   glTexture **toutfits;
   int noutfits;
   char **alt;
   char **quantity;
   Outfit *o;
   const glColour *c;
   glColour *bg, blend;
   char **slottype;
   const char *typename;

   /* Widget must not already exist. */
   if (widget_exists( wid ,EQUIPMENT_OUTFITS ))
      return;

   /* Get size. */
   window_dimWindow( wid, &w, &h );

   /* Allocate space. */
   noutfits = MAX( 1, player_numOutfits() ); /* This is the most we'll need, probably less due to filtering. */
   soutfits = calloc( noutfits, sizeof(char*) );
   toutfits = calloc( noutfits, sizeof(glTexture*) );

   /* Get the outfits. */
   noutfits = player_getOutfitsFiltered( soutfits, toutfits, filter );

   /* Create the actual image array. */
   window_addImageArray( wid, 3, 3, w-6, h-6,
         EQUIPMENT_OUTFITS, 50., 50.,
         toutfits, soutfits, noutfits,
         equipment_updateOutfitSingle,
         equipment_rightClickOutfits );

   /* Case there are none we don't need to do more. */
   if (strcmp( soutfits[0], "None" )==0)
      return;

   /* Set alt text. */
   alt      = malloc( sizeof(char*) * noutfits );
   quantity = malloc( sizeof(char*) * noutfits );
   slottype = malloc( sizeof(char*) * noutfits );
   bg       = malloc( sizeof(glColour) * noutfits );

   /* Process all the outfits. */
   for (i=0; i<noutfits; i++) {
      o      = outfit_get( soutfits[i] );

      /* Background colour. */
      c = outfit_slotSizeColour( &o->slot );
      if (c == NULL)
         c = &cBlack;
      col_blend( &blend, c, &cGrey70, 0.4 );
      memcpy( &bg[i], &blend, sizeof(glColour) );

      /* Short description. */
      if (o->desc_short == NULL)
         alt[i] = NULL;
      else {
         l = strlen(o->desc_short) + 128;
         alt[i] = malloc( l );
         p  = snprintf( &alt[i][0], l, "%s\n", o->name );
         if ((o->slot.spid!=0) && (p < l))
            p += snprintf( &alt[i][p], l-p, "\eSSlot %s\e0\n",
                  sp_display( o->slot.spid ) );
         if (p < l)
            p += snprintf( &alt[i][p], l-p, "\n%s", o->desc_short );
         if ((o->mass > 0.) && (p < l))
            snprintf( &alt[i][p], l-p,
                  "\n%.0f Tons",
                  o->mass );
      }

      /* Quantity. */
      p = player_outfitOwned(o);
      l = p / 10 + 4;
      quantity[i] = malloc( l );
      snprintf( quantity[i], l, "%d", p );

      /* Slot type. */
      if ((strcmp(outfit_slotName(o),"NA") != 0) &&
            (strcmp(outfit_slotName(o),"NULL") != 0)) {
         typename       = outfit_slotName(o);
         slottype[i]    = malloc( sizeof(char)*2 );
         slottype[i][0] = typename[0];
         slottype[i][1] = '\0';
=======
   noutfits = MAX(1,player_numOutfits());
   soutfits = malloc(sizeof(char*)*noutfits);
   toutfits = malloc(sizeof(glTexture*)*noutfits);
   bg       = malloc(sizeof(glColour)*noutfits);
   player_getOutfits( soutfits, toutfits );
   if (!widget_exists( wid ,EQUIPMENT_OUTFITS )) {
      window_addImageArray( wid, 20, -40 - sh - 40,
            sw, sh, EQUIPMENT_OUTFITS, 50., 50.,
            toutfits, soutfits, noutfits, equipment_updateOutfits, equipment_rightClickOutfits );

      /* Set alt text. */
      if (strcmp(soutfits[0],"None")!=0) {
         alt      = malloc( sizeof(char*) * noutfits );
         quantity = malloc( sizeof(char*) * noutfits );
         slottype = malloc( sizeof(char*) * noutfits );
         for (i=0; i<noutfits; i++) {
            o      = outfit_get( soutfits[i] );

            /* Background colour. */
            c = outfit_slotSizeColour( &o->slot );
            if (c == NULL)
               c = &cBlack;
            col_blend( &blend, c, &cGrey70, 0.4 );
            memcpy( &bg[i], &blend, sizeof(glColour) );

            /* Short description. */
            if (o->desc_short == NULL)
               alt[i] = NULL;
            else {
               l = strlen(o->desc_short) + 128;
               alt[i] = malloc( l );
               p = nsnprintf( alt[i], l,
                     "%s\n"
                     "\n"
                     "%s",
                     o->name,
                     o->desc_short );
               if (o->mass > 0.)
                  p += nsnprintf( &alt[i][p], l-p,
                        "\n%.0f Tons",
                        o->mass );
            }

            /* Quantity. */
            p = player_outfitOwned(o);
            l = p / 10 + 4;
            quantity[i] = malloc( l );
            nsnprintf( quantity[i], l, "%d", p );

            /* Slot type. */
            if ((strcmp(outfit_slotName(o),"NA") != 0) &&
                  (strcmp(outfit_slotName(o),"NULL") != 0)) {
               typename       = outfit_slotName(o);
               slottype[i]    = malloc( sizeof(char)*2 );
               slottype[i][0] = typename[0];
               slottype[i][1] = '\0';
            }
            else
               slottype[i] = NULL;
         }
         toolkit_setImageArrayAlt( wid, EQUIPMENT_OUTFITS, alt );
         toolkit_setImageArrayQuantity( wid, EQUIPMENT_OUTFITS, quantity );
         toolkit_setImageArraySlotType( wid, EQUIPMENT_OUTFITS, slottype );
         toolkit_setImageArrayBackground( wid, EQUIPMENT_OUTFITS, bg );
>>>>>>> cc027593
      }
      else
         slottype[i] = NULL;
   }

   /* Set misc stuff. */
   toolkit_setImageArrayAlt( wid,         EQUIPMENT_OUTFITS, alt );
   toolkit_setImageArrayQuantity( wid,    EQUIPMENT_OUTFITS, quantity );
   toolkit_setImageArraySlotType( wid,    EQUIPMENT_OUTFITS, slottype );
   toolkit_setImageArrayBackground( wid,  EQUIPMENT_OUTFITS, bg );
}


/**
 * @brief Gets the colour for comparing a current value vs a ship base value.
 */
static char eq_qCol( double cur, double base, int inv )
{
   if (cur > 1.2*base)
      return (inv) ? 'r' : 'D';
   else if (cur < 0.8*base)
      return (inv) ? 'D' : 'r';
   return '0';
}


#define EQ_COMP( cur, base, inv ) \
eq_qCol( cur, base, inv ), cur
/**
 * @brief Updates the player's ship window.
 *    @param wid Window to update.
 *    @param str Unused.
 */
void equipment_updateShips( unsigned int wid, char* str )
{
   (void)str;
   char buf[512], sysname[128], buf2[ECON_CRED_STRLEN], buf3[ECON_CRED_STRLEN];
   char *shipname;
   Pilot *ship;
   char *loc, *nt;
   credits_t price;
   int onboard;
   int cargo;

   /* Clear defaults. */
   eq_wgt.slot          = -1;
   eq_wgt.mouseover     = -1;
   equipment_lastick    = SDL_GetTicks();

   /* Get the ship. */
   shipname = toolkit_getImageArray( wid, EQUIPMENT_SHIPS );
   if (strcmp(shipname,player.p->name)==0) { /* no ships */
      ship    = player.p;
      loc     = "Onboard";
      price   = 0;
      onboard = 1;
      sysname[0] = '\0';
   }
   else {
      ship   = player_getShip( shipname );
      loc    = player_getLoc(ship->name);
      price  = equipment_transportPrice( shipname );
      onboard = 0;
      nsnprintf( sysname, sizeof(sysname), " in the %s system",
            planet_getSystem(loc) );
   }
   eq_wgt.selected = ship;

   /* update text */
   credits2str( buf2, price , 2 ); /* transport */
   credits2str( buf3, player_shipPrice(shipname), 2 ); /* sell price */
   cargo = pilot_cargoFree(ship) + pilot_cargoUsed(ship);
   nt = ntime_pretty( pilot_hyperspaceDelay( ship ), 2 );
   nsnprintf( buf, sizeof(buf),
         "%s\n"
         "%s\n"
         "%s\n"
         "%s credits\n"
         "\n"
         "%.0f\e0 tonnes\n"
         "\e%c%s\e0 average\n"
         "\e%c%.0f\e0 kN/tonne\n"
         "\e%c%.0f\e0 m/s (max \e%c%.0f\e0 m/s)\n"
         "\e%c%.0f\e0 deg/s\n"
         "\n"
         "\e%c%.0f\e0 MJ (\e%c%.1f\e0 MW)\n"
         "\e%c%.0f\e0 MJ (\e%c%.1f\e0 MW)\n"
         "\e%c%.0f\e0 MJ (\e%c%.1f\e0 MW)\n"
         "%d / \e%c%d\e0 tonnes\n"
         "%.0f / \e%c%.0f\e0 units (%d jumps)\n"
         "\n"
         "%s credits\n"
         "%s%s",
         /* Generic. */
      ship->name,
      ship->ship->name,
      ship_class(ship->ship),
      buf3,
      /* Movement. */
      ship->solid->mass,
      '0', nt,
      EQ_COMP( ship->thrust/ship->solid->mass, ship->ship->thrust/ship->ship->mass, 0 ),
      EQ_COMP( ship->speed, ship->ship->speed, 0 ),
      EQ_COMP( solid_maxspeed( ship->solid, ship->speed, ship->thrust ),
            solid_maxspeed( ship->solid, ship->ship->speed, ship->ship->thrust), 0 ),
      EQ_COMP( ship->turn*180./M_PI, ship->ship->turn*180./M_PI, 0 ),
      /* Health. */
      EQ_COMP( ship->shield_max, ship->ship->shield, 0 ),
      EQ_COMP( ship->shield_regen, ship->ship->shield_regen, 0 ),
      EQ_COMP( ship->armour_max, ship->ship->armour, 0 ),
      EQ_COMP( ship->armour_regen, ship->ship->armour_regen, 0 ),
      EQ_COMP( ship->energy_max, ship->ship->energy, 0 ),
      EQ_COMP( ship->energy_regen, ship->ship->energy_regen, 0 ),
      /* Misc. */
      pilot_cargoUsed(ship), EQ_COMP( cargo, ship->ship->cap_cargo, 0 ),
      ship->fuel, EQ_COMP( ship->fuel_max, ship->ship->fuel, 0 ), pilot_getJumps(ship),
      /* Transportation. */
      buf2,
      loc, sysname );
   window_modifyText( wid, "txtDDesc", buf );

   /* Clean up. */
   free( nt );

   /* button disabling */
   if (onboard) {
      window_disableButton( wid, "btnSellShip" );
      window_disableButton( wid, "btnChangeShip" );
   }
   else {
      if (strcmp(land_planet->name,loc)) { /* ship not here */
         window_buttonCaption( wid, "btnChangeShip", "Transport" );
         if (!player_hasCredits( price ))
            window_disableButton( wid, "btnChangeShip" );
         else
            window_enableButton( wid, "btnChangeShip" );
      }
      else { /* ship is here */
         window_buttonCaption( wid, "btnChangeShip", "Swap Ship" );
         window_enableButton( wid, "btnChangeShip" );
      }
      /* If ship is there you can always sell. */
      window_enableButton( wid, "btnSellShip" );
   }
}
#undef EQ_COMP
void equipment_updateOutfits( unsigned int wid, char* str )
{
   (void) wid;
   (void) str;
   int i;
   for (i=0; i<OUTFIT_TABS; i++)
      equipment_updateOutfitSingle( outfit_windows[i], NULL );
}
/**
 * @brief Updates the player's ship window.
 *    @param wid Window to update.
 *    @param str Unused.
 */
static void equipment_updateOutfitSingle( unsigned int wid, char* str )
{
   (void) str;
   const char *oname;

   /* Must have outfit. */
   oname = toolkit_getImageArray( wid, EQUIPMENT_OUTFITS );
   if (strcmp(oname,"None")==0) {
      eq_wgt.outfit = NULL;
      return;
   }
   eq_wgt.outfit = outfit_get( oname );

   /* Also update ships. */
   if (str != NULL)
      equipment_updateShips(equipment_wid, NULL);
}

/**
 * @brief Changes or transport depending on what is active.
 *    @param wid Window player is attempting to change ships in.
 *    @param str Unused.
 */
static void equipment_transChangeShip( unsigned int wid, char* str )
{
   (void) str;
   char *shipname, *loc;

   shipname = toolkit_getImageArray( wid, EQUIPMENT_SHIPS );
   loc   = player_getLoc( shipname );

   if (strcmp(land_planet->name,loc)) /* ship not here */
      equipment_transportShip( wid );
   else
      equipment_changeShip( wid );

   /* update the window to reflect the change */
   equipment_updateShips( wid, NULL );
}
/**
 * @brief Player attempts to change ship.
 *    @param wid Window player is attempting to change ships in.
 */
static void equipment_changeShip( unsigned int wid )
{
   char *shipname;

   shipname = toolkit_getImageArray( wid, EQUIPMENT_SHIPS );

   if (land_errDialogue( shipname, "swapEquipment" ))
      return;

   /* Swap ship. */
   player_swapShip( shipname );

   /* Regenerate ship widget. */
   equipment_regenLists( wid, 0, 1 );
   /* Focus new ship. */
   toolkit_setImageArrayPos(    wid, EQUIPMENT_SHIPS, 0 );
   toolkit_setImageArrayOffset( wid, EQUIPMENT_SHIPS, 0. );
}
/**
 * @brief Player attempts to transport his ship to the planet he is at.
 *
 *    @param wid Window player is trying to transport his ship from.
 */
static void equipment_transportShip( unsigned int wid )
{
   credits_t price;
   char *shipname, buf[ECON_CRED_STRLEN];

   shipname = toolkit_getImageArray( wid, EQUIPMENT_SHIPS );

   price = equipment_transportPrice( shipname );
   if (price==0) { /* already here */
      dialogue_alert( "Your ship '%s' is already here.", shipname );
      return;
   }
   else if (!player_hasCredits( price )) { /* not enough money. */
      credits2str( buf, price-player.p->credits, 2 );
      dialogue_alert( "You need %s more credits to transport '%s' here.",
            buf, shipname );
      return;
   }

   /* Obligatory annoying dialogue. */
   credits2str( buf, price, 2 );
   if (dialogue_YesNo("Are you sure?", /* confirm */
            "Do you really want to spend %s transporting your ship %s here?",
            buf, shipname )==0)
      return;

   /* success */
   player_modCredits( -price );
   land_checkAddRefuel();
   player_setLoc( shipname, land_planet->name );
}



/**
 * @brief Unequips the player's ship.
 *
 *    @param wid Window id.
 *    @param name of widget.
 */
static void equipment_unequipShip( unsigned int wid, char* str )
{
   (void) str;
   int ret;
   int i;
   Pilot *ship;
   Outfit *o, *ammo;
   double f;

   ship = eq_wgt.selected;

   /*
    * Unequipping is disallowed under two conditions. Firstly, the ship may not
    * be unequipped when it has fighters deployed in space. Secondly, it cannot
    * unequip if it's carrying more cargo than the ship normally fits, i.e.
    * by equipping cargo pods.
    */
   for (i=0; i<ship->noutfits; i++) {
      /* Must have outfit. */
      if (ship->outfits[i]->outfit == NULL)
         continue;
      /* Must be fighter bay. */
      if (!outfit_isFighterBay( ship->outfits[i]->outfit))
         continue;
      /* Must not have deployed fighters. */
      if (ship->outfits[i]->u.ammo.deployed > 0) {
         dialogue_alert( "You can not unequip your ship while you have deployed fighters!" );
         return;
      }
   }
   if (pilot_cargoUsed( ship ) > ship->ship->cap_cargo) {
      dialogue_alert( "You can not unequip your ship when you have more cargo than it can hold without modifications!" );
      return;
   }

   /* Handle possible fuel changes. */
   f = eq_wgt.selected->fuel;

   /* Remove all outfits. */
   for (i=0; i<ship->noutfits; i++) {
      o = ship->outfits[i]->outfit;

      /* Skip null outfits. */
      if (o==NULL)
         continue;

      /* Remove ammo first. */
      ammo = outfit_ammo(o);
      if (ammo != NULL) {
         ret = pilot_rmAmmo( ship, ship->outfits[i], outfit_amount(o) );
         player_addOutfit( ammo, ret );
      }

      /* Remove rest. */
      ret = pilot_rmOutfitRaw( ship, ship->outfits[i] );
      if (ret==0)
         player_addOutfit( o, 1 );
   }

   /* Recalculate stats. */
   pilot_calcStats( ship );

   /* Don't "gain" fuel. */
   eq_wgt.selected->fuel = MIN( eq_wgt.selected->fuel_max, f );

   /* Regenerate list. */
   equipment_regenLists( wid, 1, 1 );

   /* Regenerate outfits. */
   outfits_updateEquipmentOutfits();

   /* Update weapon sets if needed. */
   if (ship->autoweap)
      pilot_weaponAuto( ship );
   pilot_weaponSane( ship );

   /* Notify GUI of modification. */
   gui_setShip();
}
/**
 * @brief Player tries to sell a ship.
 *    @param wid Window player is selling ships in.
 *    @param str Unused.
 */
static void equipment_sellShip( unsigned int wid, char* str )
{
   (void)str;
   char *shipname, buf[ECON_CRED_STRLEN], *name;
   credits_t price;

   shipname = toolkit_getImageArray( wid, EQUIPMENT_SHIPS );

   if (land_errDialogue( shipname, "sell" ))
      return;

   /* Calculate price. */
   price = player_shipPrice(shipname);
   credits2str( buf, price, 2 );

   /* Check if player really wants to sell. */
   if (!dialogue_YesNo( "Sell Ship",
         "Are you sure you want to sell your ship %s for %s credits?", shipname, buf))
      return;

   /* Sold. */
   name = strdup(shipname);
   player_modCredits( price );
   land_checkAddRefuel();
   player_rmShip( shipname );

   /* Destroy widget - must be before widget. */
   equipment_regenLists( wid, 0, 1 );

   /* Display widget. */
   dialogue_msg( "Ship Sold", "You have sold your ship %s for %s credits.", name, buf );
   free(name);
}


/**
 * @brief Renames the selected ship.
 *
 *    @param The ship to rename.
 */
static void equipment_renameShip( unsigned int wid, char *str )
{
   (void)str;
   Pilot *ship;
   char *shipname, *newname;

   shipname = toolkit_getImageArray( wid, EQUIPMENT_SHIPS );
   ship = player_getShip(shipname);
   newname = dialogue_input( "Ship Name", 3, 20,
         "Please enter a new name for your %s:", ship->ship->name );

   /* Player cancelled the dialogue. */
   if (newname == NULL)
      return;

   /* Must not have same name. */
   if (player_hasShip(newname)) {
      dialogue_msg( "Name Collision",
            "Please do not give the ship the same name as another of your ships.");
      return;
   }

   if (ship->name != NULL)
      free (ship->name);

   ship->name = strdup( newname );

   /* Destroy widget - must be before widget. */
   equipment_regenLists( wid, 0, 1 );
}


/**
 * @brief Gets the ship's transport price.
 *    @param shipname Name of the ship to get the transport price.
 *    @return The price to transport the ship to the current planet.
 */
static credits_t equipment_transportPrice( char* shipname )
{
   char *loc;
   Pilot* ship;
   credits_t price;

   ship = player_getShip(shipname);
   loc = player_getLoc(shipname);
   if (strcmp(loc,land_planet->name)==0) /* already here */
      return 0;

   price = (credits_t)ceil(sqrt(ship->ship->mass)*5000.);

   return price;
}


/**
 * @brief Cleans up after the equipment stuff.
 */
void equipment_cleanup (void)
{
   /* Destroy the VBO. */
   if (equipment_vbo != NULL)
      gl_vboDestroy( equipment_vbo );

   equipment_vbo = NULL;
}
<|MERGE_RESOLUTION|>--- conflicted
+++ resolved
@@ -258,19 +258,14 @@
    /* buttons */
    window_addButton( wid, -20, 20,
          bw, bh, "btnCloseEquipment",
-<<<<<<< HEAD
-         "Takeoff", land_buttonTakeoff );
+         "Take Off", land_buttonTakeoff, SDLK_t );
    window_addButton( wid, -20 - (15+bw), 20,
          bw, bh, "btnSetGUI",
          "Set GUI", equipment_setGui );
-   window_addButton( wid, -20 - (15+bw)*2, 20,
-=======
-         "Take Off", land_buttonTakeoff, SDLK_t );
    window_addButtonKey( wid, -20 - (15+bw), 20,
          bw, bh, "btnRenameShip",
          "Rename", equipment_renameShip, SDLK_r );
    window_addButtonKey( wid, -20 - (15+bw)*2, 20,
->>>>>>> cc027593
          bw, bh, "btnSellShip",
          "Sell Ship", equipment_sellShip );
    window_addButton( wid, -20 - (15+bw)*3, 20,
@@ -773,8 +768,12 @@
    /* Get text. */
    if (o->desc_short == NULL)
       return;
-<<<<<<< HEAD
-   pos  = snprintf( alt, sizeof(alt), "%s\n", o->name );
+   pos = nsnprintf( alt, sizeof(alt),
+         "%s\n"
+         "\n"
+         "%s",
+         o->name,
+         o->desc_short );
    if ((o->slot.spid!=0) && (pos < (int)sizeof(alt)))
       pos += snprintf( &alt[pos], sizeof(alt)-pos, "\eSSlot %s\e0\n",
             sp_display( o->slot.spid ) );
@@ -782,16 +781,6 @@
       pos += snprintf( &alt[pos], sizeof(alt)-pos, "\n%s", o->desc_short );
    if ((o->mass > 0.) && (pos < (int)sizeof(alt)))
       snprintf( &alt[pos], sizeof(alt)-pos,
-=======
-   pos = nsnprintf( alt, sizeof(alt),
-         "%s\n"
-         "\n"
-         "%s",
-         o->name,
-         o->desc_short );
-   if (o->mass > 0.)
-      pos += nsnprintf( &alt[pos], sizeof(alt)-pos,
->>>>>>> cc027593
             "\n%.0f Tons",
             o->mass );
 
@@ -1311,13 +1300,8 @@
 
    /* Write to buffer. */
    l = 0;
-<<<<<<< HEAD
-   if ((dps > 0.) && (l < max_len))
-      l += snprintf( &buf[l], (max_len-l),
-=======
    if (dps > 0.)
       l += nsnprintf( &buf[l], (max_len-l),
->>>>>>> cc027593
             "%s%.2f DPS [%.2f EPS]", (l!=0)?"\n":"", dps, eps );
    l += ss_statsDesc( &s->stats, &buf[l], (max_len-l), 1 );
    return l;
@@ -1436,7 +1420,6 @@
 
    /* Deselect. */
    eq_wgt.outfit = NULL;
-<<<<<<< HEAD
 
    /* Calculate position. */
    x = 20;
@@ -1550,72 +1533,6 @@
          slottype[i]    = malloc( sizeof(char)*2 );
          slottype[i][0] = typename[0];
          slottype[i][1] = '\0';
-=======
-   noutfits = MAX(1,player_numOutfits());
-   soutfits = malloc(sizeof(char*)*noutfits);
-   toutfits = malloc(sizeof(glTexture*)*noutfits);
-   bg       = malloc(sizeof(glColour)*noutfits);
-   player_getOutfits( soutfits, toutfits );
-   if (!widget_exists( wid ,EQUIPMENT_OUTFITS )) {
-      window_addImageArray( wid, 20, -40 - sh - 40,
-            sw, sh, EQUIPMENT_OUTFITS, 50., 50.,
-            toutfits, soutfits, noutfits, equipment_updateOutfits, equipment_rightClickOutfits );
-
-      /* Set alt text. */
-      if (strcmp(soutfits[0],"None")!=0) {
-         alt      = malloc( sizeof(char*) * noutfits );
-         quantity = malloc( sizeof(char*) * noutfits );
-         slottype = malloc( sizeof(char*) * noutfits );
-         for (i=0; i<noutfits; i++) {
-            o      = outfit_get( soutfits[i] );
-
-            /* Background colour. */
-            c = outfit_slotSizeColour( &o->slot );
-            if (c == NULL)
-               c = &cBlack;
-            col_blend( &blend, c, &cGrey70, 0.4 );
-            memcpy( &bg[i], &blend, sizeof(glColour) );
-
-            /* Short description. */
-            if (o->desc_short == NULL)
-               alt[i] = NULL;
-            else {
-               l = strlen(o->desc_short) + 128;
-               alt[i] = malloc( l );
-               p = nsnprintf( alt[i], l,
-                     "%s\n"
-                     "\n"
-                     "%s",
-                     o->name,
-                     o->desc_short );
-               if (o->mass > 0.)
-                  p += nsnprintf( &alt[i][p], l-p,
-                        "\n%.0f Tons",
-                        o->mass );
-            }
-
-            /* Quantity. */
-            p = player_outfitOwned(o);
-            l = p / 10 + 4;
-            quantity[i] = malloc( l );
-            nsnprintf( quantity[i], l, "%d", p );
-
-            /* Slot type. */
-            if ((strcmp(outfit_slotName(o),"NA") != 0) &&
-                  (strcmp(outfit_slotName(o),"NULL") != 0)) {
-               typename       = outfit_slotName(o);
-               slottype[i]    = malloc( sizeof(char)*2 );
-               slottype[i][0] = typename[0];
-               slottype[i][1] = '\0';
-            }
-            else
-               slottype[i] = NULL;
-         }
-         toolkit_setImageArrayAlt( wid, EQUIPMENT_OUTFITS, alt );
-         toolkit_setImageArrayQuantity( wid, EQUIPMENT_OUTFITS, quantity );
-         toolkit_setImageArraySlotType( wid, EQUIPMENT_OUTFITS, slottype );
-         toolkit_setImageArrayBackground( wid, EQUIPMENT_OUTFITS, bg );
->>>>>>> cc027593
       }
       else
          slottype[i] = NULL;
