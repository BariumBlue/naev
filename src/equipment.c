--- conflicted
+++ resolved
@@ -31,11 +31,8 @@
 #include "land_outfits.h"
 #include "info.h"
 #include "shipstats.h"
-<<<<<<< HEAD
 #include "slots.h"
-=======
 #include "map.h"
->>>>>>> 74874dfe
 #include "tk/toolkit_priv.h" /* Yes, I'm a bad person, abstractions be damned! */
 
 
