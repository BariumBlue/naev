/*
 * See Licensing and Copyright notice in naev.h
 */

/**
 * @file space.c
 *
 * @brief Handles all the space stuff, namely systems and planets.
 */

#include "space.h"

#include "naev.h"

#include <stdlib.h>
#include <math.h>

#include "nxml.h"

#include "opengl.h"
#include "log.h"
#include "rng.h"
#include "ndata.h"
#include "nfile.h"
#include "pilot.h"
#include "player.h"
#include "pause.h"
#include "weapon.h"
#include "toolkit.h"
#include "spfx.h"
#include "ntime.h"
#include "nebula.h"
#include "sound.h"
#include "music.h"
#include "gui.h"
#include "fleet.h"
#include "mission.h"
#include "conf.h"
#include "queue.h"
#include "nlua.h"
#include "nluadef.h"
#include "nlua_pilot.h"
#include "nlua_planet.h"
#include "npng.h"
#include "background.h"
#include "map_overlay.h"
#include "menu.h"
#include "nstring.h"
#include "nmath.h"
#include "map.h"
#include "damagetype.h"
#include "hook.h"
#include "dev_uniedit.h"
#include "news.h"


#define XML_PLANET_TAG        "asset" /**< Individual planet xml tag. */
#define XML_SYSTEM_TAG        "ssys" /**< Individual systems xml tag. */

#define PLANET_GFX_EXTERIOR_PATH_W 400 /**< Planet exterior graphic width. */
#define PLANET_GFX_EXTERIOR_PATH_H 400 /**< Planet exterior graphic height. */

#define CHUNK_SIZE            32 /**< Size to allocate by. */
#define CHUNK_SIZE_SMALL       8 /**< Smaller size to allocate chunks by. */

/* used to overcome warnings due to 0 values */
#define FLAG_XSET             (1<<0) /**< Set the X position value. */
#define FLAG_YSET             (1<<1) /**< Set the Y position value. */
#define FLAG_INTERFERENCESET  (1<<3) /**< Set the interference value. */
#define FLAG_SERVICESSET      (1<<4) /**< Set the service value. */
#define FLAG_FACTIONSET       (1<<5) /**< Set the faction value. */


/*
 * planet <-> system name stack
 */
static char** planetname_stack = NULL; /**< Planet name stack corresponding to system. */
static char** systemname_stack = NULL; /**< System name stack corresponding to planet. */
static int spacename_nstack = 0; /**< Size of planet<->system stack. */
static int spacename_mstack = 0; /**< Size of memory in planet<->system stack. */


/*
 * Star system stack.
 */
StarSystem *systems_stack = NULL; /**< Star system stack. */
int systems_nstack = 0; /**< Number of star systems. */
static int systems_mstack = 0; /**< Number of memory allocated for star system stack. */

/*
 * Planet stack.
 */
Planet *planet_stack = NULL; /**< Planet stack. */
int planet_nstack = 0; /**< Planet stack size. */
static int planet_mstack = 0; /**< Memory size of planet stack. */

/*
 * Misc.
 */
static int systems_loading = 1; /**< Systems are loading. */
StarSystem *cur_system = NULL; /**< Current star system. */
glTexture *jumppoint_gfx = NULL; /**< Jump point graphics. */
static glTexture *jumpbuoy_gfx = NULL; /**< Jump buoy graphics. */
static lua_State *landing_lua = NULL; /**< Landing lua. */
static int space_fchg = 0; /**< Faction change counter, to avoid unnecessary calls. */
static int space_simulating = 0; /** Are we simulating space? */
extern int econ_nprices;
extern Commodity *commodity_stack;
<<<<<<< HEAD
extern float **xml_econvals;
=======
extern float **xml_prices;
extern char show_prices;
>>>>>>> f196e612


/*
 * fleet spawn rate
 */
int space_spawn = 1; /**< Spawn enabled by default. */
extern int pilot_nstack;
extern Pilot** pilot_stack;


/*
 * Interference.
 */
extern double interference_alpha; /* gui.c */
static double interference_target = 0.; /**< Target alpha level. */
static double interference_timer  = 0.; /**< Interference timer. */


/*
 * Internal Prototypes.
 */
/* planet load */
static int planet_parse( Planet* planet, const xmlNodePtr parent );
static int space_parseAssets( xmlNodePtr parent, StarSystem* sys );
/* system load */
static void system_init( StarSystem *sys );
static int systems_load (void);
static StarSystem* system_parse( StarSystem *system, const xmlNodePtr parent );
static int system_parseJumpPoint( const xmlNodePtr node, StarSystem *sys );
static int system_parseJumpPointDiff( const xmlNodePtr node, StarSystem *sys );
static void system_parseJumps( const xmlNodePtr parent );
<<<<<<< HEAD
static int space_parseSysSave( xmlNodePtr node );
=======
static int space_parsePricesSave( xmlNodePtr node );
>>>>>>> f196e612
/* misc */
static int getPresenceIndex( StarSystem *sys, int faction );
static void presenceCleanup( StarSystem *sys );
static void system_scheduler( double dt, int init );
/* Render. */
static void space_renderJumpPoint( JumpPoint *jp, int i );
static void space_renderPlanet( Planet *p );
/*
 * Externed prototypes.
 */
int space_sysSave( xmlTextWriterPtr writer );
int space_sysLoad( xmlNodePtr parent );


/**
 * @brief Basically returns a PlanetClass integer from a char
 *
 *    @param a Char to get class from.
 *    @return Identifier matching the char.
 */
PlanetClass planetclass_get( const char a )
{
   switch (a) {
      /* planets use letters */
      case 'A': return PLANET_CLASS_A;
      case 'B': return PLANET_CLASS_B;
      case 'C': return PLANET_CLASS_C;
      case 'D': return PLANET_CLASS_D;
      case 'E': return PLANET_CLASS_E;
      case 'F': return PLANET_CLASS_F;
      case 'G': return PLANET_CLASS_G;
      case 'H': return PLANET_CLASS_H;
      case 'I': return PLANET_CLASS_I;
      case 'J': return PLANET_CLASS_J;
      case 'K': return PLANET_CLASS_K;
      case 'L': return PLANET_CLASS_L;
      case 'M': return PLANET_CLASS_M;
      case 'N': return PLANET_CLASS_N;
      case 'O': return PLANET_CLASS_O;
      case 'P': return PLANET_CLASS_P;
      case 'Q': return PLANET_CLASS_Q;
      case 'R': return PLANET_CLASS_R;
      case 'S': return PLANET_CLASS_S;
      case 'T': return PLANET_CLASS_T;
      case 'X': return PLANET_CLASS_X;
      case 'Y': return PLANET_CLASS_Y;
      case 'Z': return PLANET_CLASS_Z;
      /* stations use numbers - not as many types */
      case '0': return STATION_CLASS_A;
      case '1': return STATION_CLASS_B;
      case '2': return STATION_CLASS_C;
      case '3': return STATION_CLASS_D;

      default:
         WARN("Invalid planet class.");
         return PLANET_CLASS_NULL;
   };
}
/**
 * @brief Gets the char representing the planet class from the planet.
 *
 *    @param p Planet to get the class char from.
 *    @return The planet's class char.
 */
char planet_getClass( const Planet *p )
{
   switch (p->class) {
      case PLANET_CLASS_A: return 'A';
      case PLANET_CLASS_B: return 'B';
      case PLANET_CLASS_C: return 'C';
      case PLANET_CLASS_D: return 'D';
      case PLANET_CLASS_E: return 'E';
      case PLANET_CLASS_F: return 'F';
      case PLANET_CLASS_G: return 'G';
      case PLANET_CLASS_H: return 'H';
      case PLANET_CLASS_I: return 'I';
      case PLANET_CLASS_J: return 'J';
      case PLANET_CLASS_K: return 'K';
      case PLANET_CLASS_L: return 'L';
      case PLANET_CLASS_M: return 'M';
      case PLANET_CLASS_N: return 'N';
      case PLANET_CLASS_O: return 'O';
      case PLANET_CLASS_P: return 'P';
      case PLANET_CLASS_Q: return 'Q';
      case PLANET_CLASS_R: return 'R';
      case PLANET_CLASS_S: return 'S';
      case PLANET_CLASS_T: return 'T';
      case PLANET_CLASS_X: return 'X';
      case PLANET_CLASS_Y: return 'Y';
      case PLANET_CLASS_Z: return 'Z';
      /* Stations */
      case STATION_CLASS_A: return '0';
      case STATION_CLASS_B: return '1';
      case STATION_CLASS_C: return '2';
      case STATION_CLASS_D: return '3';

      default:
         WARN("Invalid planet class.");
         return 0;
   };
}


char* planet_getServiceName( int service )
{
   switch (service) {
      case PLANET_SERVICE_LAND:      return "Land";
      case PLANET_SERVICE_INHABITED: return "Inhabited";
      case PLANET_SERVICE_REFUEL:    return "Refuel";
      case PLANET_SERVICE_BAR:       return "Bar";
      case PLANET_SERVICE_MISSIONS:  return "Missions";
      case PLANET_SERVICE_COMMODITY: return "Commodity";
      case PLANET_SERVICE_OUTFITS:   return "Outfits";
      case PLANET_SERVICE_SHIPYARD:  return "Shipyard";
   }
   return NULL;
}

int planet_getService( char *name )
{
   if (strcmp(name,"Land")==0)
      return PLANET_SERVICE_LAND;
   else if (strcmp(name,"Inhabited")==0)
      return PLANET_SERVICE_INHABITED;
   else if (strcmp(name,"Refuel")==0)
      return PLANET_SERVICE_REFUEL;
   else if (strcmp(name,"Bar")==0)
      return PLANET_SERVICE_BAR;
   else if (strcmp(name,"Missions")==0)
      return PLANET_SERVICE_MISSIONS;
   else if (strcmp(name,"Commodity")==0)
      return PLANET_SERVICE_COMMODITY;
   else if (strcmp(name,"Outfits")==0)
      return PLANET_SERVICE_OUTFITS;
   else if (strcmp(name,"Shipyard")==0)
      return PLANET_SERVICE_SHIPYARD;
   return -1;
}


/**
 * @brief Gets the price of a commodity at a planet.
 *
 *    @param p Planet to get price at.
 *    @param c Commodity to get price of.
 */
credits_t planet_commodityPrice( const Planet *p, const Commodity *c )  //move to economy.c ?
{
   char *sysname;
   StarSystem *sys;

   if (p==NULL){
      WARN("invalid planet");
      return 0;
   }

   if (c==NULL || c->index >= econ_nprices){
      WARN("invalid commodity for planet %s", p->name);
      return 0;
   }

   sysname = planet_getSystem( p->name );
   sys = system_get( sysname );

<<<<<<< HEAD
   return sys->real_prices[c->index] * c->price;
=======
   return sys->prices[c->index] * c->price;
>>>>>>> f196e612
}

 
/**
 * @brief Changes the planets faction.
 *
 *    @param p Planet to change faction of.
 *    @param faction Faction to change to.
 *    @return 0 on success.
 */
int planet_setFaction( Planet *p, int faction )
{
   p->faction = faction;
   return 0;
}


/**
 * @brief Checks to make sure if pilot is far enough away to hyperspace.
 *
 *    @param p Pilot to check if he can hyperspace.
 *    @return 1 if he can hyperspace, 0 else.
 */
int space_canHyperspace( Pilot* p )
{
   double d, r;
   JumpPoint *jp;

   /* Must not have the nojump flag. */
   if (pilot_isFlag(p, PILOT_NOJUMP))
      return 0;

   /* Must have fuel. */
   if (p->fuel < p->fuel_consumption)
      return 0;

   /* Must have hyperspace target. */
   if (p->nav_hyperspace < 0)
      return 0;

   /* Get the jump. */
   jp = &cur_system->jumps[ p->nav_hyperspace ];

   /* Check distance. */
   r = jp->radius;
   d = vect_dist2( &p->solid->pos, &jp->pos );
   if (d > r*r)
      return 0;
   return 1;
}


/**
 * @brief Tries to get the pilot into hyperspace.
 *
 *    @param p Pilot to try to start hyperspacing.
 *    @return 0 on success.
 */
int space_hyperspace( Pilot* p )
{
   if (pilot_isFlag(p, PILOT_NOJUMP))
      return -2;
   if (p->fuel < p->fuel_consumption)
      return -3;
   if (!space_canHyperspace(p))
      return -1;

   /* pilot is now going to get automatically ready for hyperspace */
   pilot_setFlag(p, PILOT_HYP_PREP);
   return 0;
}


/**
 * @brief Calculates the jump in pos for a pilot.
 *
 *    @param in Star system entering.
 *    @param out Star system exiting.
 *    @param[out] pos Position calculated.
 *    @param[out] vel Velocity calculated.
 */
int space_calcJumpInPos( StarSystem *in, StarSystem *out, Vector2d *pos, Vector2d *vel, double *dir )
{
   int i;
   JumpPoint *jp;
   double a, d, x, y;
   double ea, ed;

   /* Find the entry system. */
   jp = NULL;
   for (i=0; i<in->njumps; i++)
      if (in->jumps[i].target == out)
         jp = &in->jumps[i];

   /* Must have found the jump. */
   if (jp == NULL) {
      WARN("Unable to find jump in point for '%s' in '%s': not connected", out->name, in->name);
      return -1;
   }

   /* Base position target. */
   x = jp->pos.x;
   y = jp->pos.y;

   /* Calculate offset from target position. */
   a = 2*M_PI - jp->angle;
   d = RNGF()*(HYPERSPACE_ENTER_MAX-HYPERSPACE_ENTER_MIN) + HYPERSPACE_ENTER_MIN;

   /* Calculate new position. */
   x += d*cos(a);
   y += d*sin(a);

   /* Add some error. */
   ea = 2*M_PI*RNGF();
   ed = jp->radius/2.;
   x += ed*cos(ea);
   y += ed*sin(ea);

   /* Set new position. */
   vect_cset( pos, x, y );

   /* Set new velocity. */
   a += M_PI;
   vect_cset( vel, HYPERSPACE_VEL*cos(a), HYPERSPACE_VEL*sin(a) );

   /* Set direction. */
   *dir = a;

   return 0;
}

/**
 * get num number of random faction systems
 */
StarSystem **space_getFactionSys( int faction, int num )
{
   int fac_sys = 0;
   int array_size = 0;
   int s, i, rnd_sys;

   int *systems = NULL;

   for (s=0; s<systems_nstack; s++){
      if (systems_stack[s].faction == faction && space_sysReallyReachable(systems_stack[s].name)){
         fac_sys++;
         if (array_size<fac_sys){
            array_size+=CHUNK_SIZE;
            systems = (int *) realloc(systems, sizeof(int)*array_size);
         }
         systems[fac_sys] = s;
      }
   }

   if (fac_sys<num){
      WARN("Cannot get enough faction systems!");
      return NULL;
   }

      /* get a random array */
   int *rnd_systems = malloc(sizeof(int)*num);
   for (i=0; i<num; i++ ) {
      rnd_sys = rand() % fac_sys-i;
      rnd_systems[i] = systems[ rnd_sys ];
      systems[rnd_sys] = systems[fac_sys-i-1];
   }
   free(systems);

   StarSystem **result = malloc(sizeof(StarSystem **)*(num));
   for (i=0; i<num; i++){
      result[i] = &systems_stack[ rnd_systems[i] ];
   }
   free(rnd_systems);


   return result;
}


/**
 * @brief Gets the name of all the planets that belong to factions.
 *
 *    @param[out] nplanets Number of planets found.
 *    @param factions Factions to check against.
 *    @param nfactions Number of factions in factions.
 *    @return An array of faction names.  Individual names are not allocated.
 */
char** space_getFactionPlanet( int *nplanets, int *factions, int nfactions, int landable )
{
   int i,j,k, f;
   Planet* planet;
   char **tmp;
   int ntmp;
   int mtmp;

   ntmp = 0;
   mtmp = CHUNK_SIZE;
   tmp = malloc(sizeof(char*) * mtmp);

   for (i=0; i<systems_nstack; i++) {
      for (j=0; j<systems_stack[i].nplanets; j++) {
         planet = systems_stack[i].planets[j];

         /* Important to ignore virtual assets. */
         if (planet->real != ASSET_REAL)
            continue;

         /* Check if it's in factions. */
         f = 0;
         for (k=0; k<nfactions; k++) {
            if (planet->faction == factions[k]) {
               f = 1;
               break;
            }
         }
         if (!f)
            continue;

         /* Check landable. */
         if (landable) {
            planet_updateLand( planet );
            if (!planet->can_land)
               continue;
         }

         /* This is expensive so we probably want to do it last. */
         if (!space_sysReallyReachable( systems_stack[i].name ))
            continue;

         ntmp++;
         if (ntmp > mtmp) { /* need more space */
            mtmp *= 2;
            tmp = realloc(tmp, sizeof(char*) * mtmp);
         }
         tmp[ntmp-1] = planet->name;
         break; /* no need to check all factions */
      }
   }

   (*nplanets) = ntmp;
   return tmp;
}


/**
 * @brief Gets the name of a random planet.
 *
 *    @return The name of a random planet.
 */
char* space_getRndPlanet( int landable )
{
   int i,j;
   Planet **tmp;
   char *res;
   int ntmp, mtmp;
   Planet *pnt;

   ntmp  = 0;
   res   = NULL;
   mtmp  = CHUNK_SIZE;
   tmp   = malloc( sizeof(Planet*) * mtmp );

   for (i=0; i<systems_nstack; i++) {
      for (j=0; j<systems_stack[i].nplanets; j++) {
         pnt = systems_stack[i].planets[j];

         if (pnt->real != ASSET_REAL)
            continue;

         ntmp++;
         if (ntmp > mtmp) { /* need more space */
            mtmp *= 2;
            tmp = realloc(tmp, sizeof(Planet*) * mtmp);
         }
         tmp[ntmp-1] = pnt;
      }
   }

   /* Second filter. */
   tmp = (Planet**)arrayShuffle( (void**)tmp, ntmp);
   for (i=0; i < ntmp; i++) {
      pnt = tmp[i];

      /* We put expensive calculations here to minimize executions. */
      if (landable) {
         planet_updateLand( pnt );
         if (!pnt->can_land)
            continue;
      }
      if (!space_sysReallyReachable( planet_getSystem(pnt->name) ))
         continue;
   
      /* We want the name, not the actual planet. */
      res = tmp[i]->name;
      break;
   }
   free(tmp);

   return res;
}


/**
 * @brief Gets the closest feature to a position in the system.
 *
 *    @param sys System to get closest feature from a position.
 *    @param[out] pnt ID of closest planet or -1 if a jump point is closer (or none is close).
 *    @param[out] jp ID of closest jump point or -1 if a planet is closer (or none is close).
 *    @param x X position to get closest from.
 *    @param y Y position to get closest from.
 */
double system_getClosest( const StarSystem *sys, int *pnt, int *jp, double x, double y )
{
   int i;
   double d, td;
   Planet *p;
   JumpPoint *j;

   /* Default output. */
   *pnt = -1;
   *jp  = -1;
   d    = INFINITY;

   /* Planets. */
   for (i=0; i<sys->nplanets; i++) {
      p  = sys->planets[i];
      if (p->real != ASSET_REAL)
         continue;
      td = pow2(x-p->pos.x) + pow2(y-p->pos.y);
      if (td < d) {
         *pnt  = i;
         d     = td;
      }
   }

   /* Jump points. */
   for (i=0; i<sys->njumps; i++) {
      j  = &sys->jumps[i];
      td = pow2(x-j->pos.x) + pow2(y-j->pos.y);
      if (td < d) {
         *pnt  = -1; /* We must clear planet target as jump point is closer. */
         *jp   = i;
         d     = td;
      }
   }
   return d;
}


/**
 * @brief Gets the closest feature to a position in the system.
 *
 *    @param sys System to get closest feature from a position.
 *    @param[out] pnt ID of closest planet or -1 if a jump point is closer (or none is close).
 *    @param[out] jp ID of closest jump point or -1 if a planet is closer (or none is close).
 *    @param x X position to get closest from.
 *    @param y Y position to get closest from.
 */
double system_getClosestAng( const StarSystem *sys, int *pnt, int *jp, double x, double y, double ang )
{
   int i;
   double a, ta;
   Planet *p;
   JumpPoint *j;

   /* Default output. */
   *pnt = -1;
   *jp  = -1;
   a    = ang + M_PI;

   /* Planets. */
   for (i=0; i<sys->nplanets; i++) {
      p  = sys->planets[i];
      if (p->real != ASSET_REAL)
         continue;
      ta = atan2( y - p->pos.y, x - p->pos.x);
      if ( ABS(angle_diff(ang, ta)) < ABS(angle_diff(ang, a))) {
         *pnt  = i;
         a     = ta;
      }
   }

   /* Jump points. */
   for (i=0; i<sys->njumps; i++) {
      j  = &sys->jumps[i];
      ta = atan2( y - j->pos.y, x - j->pos.x);
      if ( ABS(angle_diff(ang, ta)) < ABS(angle_diff(ang, a))) {
         *pnt  = -1; /* We must clear planet target as jump point is closer. */
         *jp   = i;
         a     = ta;
      }
   }
   return a;
}


/**
 * @brief Sees if a system is reachable and is known
 *
 *    @return 1 if target system is reachable, 0 if it isn't.
 */
int space_sysReachable( StarSystem *sys )
{
   int i;
   JumpPoint *jp;

   if (sys_isKnown(sys))
      return 1; /* it is known */

   /* check to see if it is adjacent to known */
   for (i=0; i<sys->njumps; i++) {
      jp = jump_getTarget( sys, sys->jumps[i].target );
      if (jp && jp_isKnown( jp ))
         return 1;
   }

   return 0;
}


/**
 * @brief Sees if a system can be reached via jumping.
 *
 *    @return 1 if target system is reachable, 0 if it isn't.
 */
int space_sysReallyReachable( char* sysname )
{
   int njumps;
   StarSystem** path;

   if (strcmp(sysname,cur_system->name)==0)
      return 1;
   path = map_getJumpPath( &njumps, cur_system->name, sysname, 1, NULL );
   if (path != NULL) {
      free(path);
      return 1;
   }
   return 0;
}

/**
 * @brief Sees if a system is reachable from another system.
 *
 *    @return 1 if target system is reachable, 0 if it isn't.
 */
int space_sysReachableFromSys( StarSystem *target, StarSystem *sys )
{
   JumpPoint *jp;

   /* check to see if sys contains a known jump point to target */
   jp = jump_getTarget( target, sys );
   if ( jp == NULL )
      return 0;
   else if ( jp_isKnown( jp ))
      return 1;
   return 0;
}

/**
 * @brief Gets all the star systems.
 *
 *    @param[out] Number of star systems gotten.
 *    @return The star systems gotten.
 */
StarSystem* system_getAll( int *nsys )
{
   *nsys = systems_nstack;
   return systems_stack;
}


/**
 * @brief Checks to see if a system exists.
 *
 *    @param sysname Name of the system to match.
 *    @return 1 if the system exists.
 */
int system_exists( const char* sysname )
{
   int i;
   for (i=0; i<systems_nstack; i++)
      if (strcmp(sysname, systems_stack[i].name)==0)
         return 1;
   return 0;
}


/**
 * @brief Checks to see if a system exists case insensitively.
 *
 *    @param sysname Name of the system to match (case insensitive).
 *    @return The actual name of the system of NULL if not found.
 */
const char *system_existsCase( const char* sysname )
{
   int i;
   for (i=0; i<systems_nstack; i++)
      if (strcasecmp(sysname, systems_stack[i].name)==0)
         return systems_stack[i].name;
   return NULL;
}


/**
 * @brief Does a fuzzy case matching.
 */
char **system_searchFuzzyCase( const char* sysname, int *n )
{
   int i, len;
   char **names;

   /* Overallocate to maximum. */
   names = malloc( sizeof(char*) * systems_nstack );

   /* Do fuzzy search. */
   len = 0;
   for (i=0; i<systems_nstack; i++) {
      if (nstrcasestr( systems_stack[i].name, sysname ) != NULL) {
         names[len] = systems_stack[i].name;
         len++;
      }
   }

   /* Free if empty. */
   if (len == 0) {
      free(names);
      names = NULL;
   }

   *n = len;
   return names;
}




/**
 * @brief Get the system from its name.
 *
 *    @param sysname Name to match.
 *    @return System matching sysname.
 */
StarSystem* system_get( const char* sysname )
{
   int i;

   for (i=0; i<systems_nstack; i++)
      if (strcmp(sysname, systems_stack[i].name)==0)
         return &systems_stack[i];

   WARN("System '%s' not found in stack", sysname);
   return NULL;
}


/**
 * @brief Get the system by its index.
 *
 *    @param id Index to match.
 *    @return System matching index.
 */
StarSystem* system_getIndex( int id )
{
   return &systems_stack[ id ];
}


/**
 * @brief Gets the index of a star system.
 *
 *    @param sys System to get index of.
 *    @return The index of the system.
 */
int system_index( StarSystem *sys )
{
   return sys->id;
}


/**
 * @brief Get the name of a system from a planetname.
 *
 *    @param planetname Planet name to match.
 *    @return Name of the system planet belongs to.
 */
char* planet_getSystem( const char* planetname )
{
   int i;

   for (i=0; i<spacename_nstack; i++)
      if (strcmp(planetname_stack[i],planetname)==0)
         return systemname_stack[i];

   DEBUG("Planet '%s' not found in planetname stack", planetname);
   return NULL;
}


/**
 * @brief Gets a planet based on its name.
 *
 *    @param planetname Name to match.
 *    @return Planet matching planetname.
 */
Planet* planet_get( const char* planetname )
{
   int i;

   if (planetname==NULL) {
      WARN("Trying to find NULL planet...");
      return NULL;
   }

   for (i=0; i<planet_nstack; i++)
      if (strcmp(planet_stack[i].name,planetname)==0)
         return &planet_stack[i];

   WARN("Planet '%s' not found in the universe", planetname);
   return NULL;
}


/**
 * @brief Gets planet by index.
 *
 *    @param ind Index of the planet to get.
 *    @return The planet gotten.
 */
Planet* planet_getIndex( int ind )
{
   /* Sanity check. */
   if ((ind < 0) || (ind >= planet_nstack)) {
      WARN("Planet index '%d' out of range (max %d)", ind, planet_nstack);
      return NULL;
   }

   return &planet_stack[ ind ];
}


/**
 * @brief Gets the ID of a planet.
 *
 *    @param p Planet to get ID of.
 *    @return The ID of the planet.
 */
int planet_index( const Planet *p )
{
   return p->id;
}


/**
 * @brief Gets all the planets.
 *
 *    @param n Number of planets gotten.
 *    @return Array of gotten planets.
 */
Planet* planet_getAll( int *n )
{
   *n = planet_nstack;
   return planet_stack;
}


/**
 * @brief Sets a planet's known status, if it's real.
 */
void planet_setKnown( Planet *p )
{
   if (p->real == ASSET_REAL)
      planet_setFlag(p, PLANET_KNOWN);
}

/**
 * @brief Check to see if a planet exists.
 *
 *    @param planetname Name of the planet to see if it exists.
 *    @return 1 if planet exists.
 */
int planet_exists( const char* planetname )
{
   int i;
   for (i=0; i<planet_nstack; i++)
      if (strcmp(planet_stack[i].name,planetname)==0)
         return 1;
   return 0;
}


/**
 * @brief Check to see if a planet exists (case insensitive).
 *
 *    @param planetname Name of the planet to see if it exists.
 *    @return The actual name of the planet or NULL if not found.
 */
const char* planet_existsCase( const char* planetname )
{
   int i;
   for (i=0; i<planet_nstack; i++)
      if (strcasecmp(planet_stack[i].name,planetname)==0)
         return planet_stack[i].name;
   return NULL;
}


/**
 * @brief Does a fuzzy case matching.
 */
char **planet_searchFuzzyCase( const char* planetname, int *n )
{
   int i, len;
   char **names;

   /* Overallocate to maximum. */
   names = malloc( sizeof(char*) * planet_nstack );

   /* Do fuzzy search. */
   len = 0;
   for (i=0; i<planet_nstack; i++) {
      if (nstrcasestr( planet_stack[i].name, planetname ) != NULL) {
         names[len] = planet_stack[i].name;
         len++;
      }
   }

   /* Free if empty. */
   if (len == 0) {
      free(names);
      names = NULL;
   }

   *n = len;
   return names;
}

/**
 * @brief Gets a jump point based on its target and system.
 *
 *    @param jumpname Name to match.
 *    @param sys System jump is in.
 *    @return Jump point matich jumpname in sys or NULL if not found.
 */
JumpPoint* jump_get( const char* jumpname, const StarSystem* sys )
{
   int i;
   JumpPoint *jp;

   if (jumpname==NULL) {
      WARN("Trying to find NULL jump point...");
      return NULL;
   }

   for (i=0; i<sys->njumps; i++) {
      jp = &sys->jumps[i];
      if (strcmp(jp->target->name,jumpname)==0)
         return jp;
   }

   WARN("Jump point '%s' not found in %s", jumpname, sys->name);
   return NULL;
}


/**
 * @brief Less safe version of jump_get that works with pointers.
 *
 *    @param target Target system jump leads to.
 *    @param sys System to look in.
 *    @return Jump point in sys to target or NULL if not found.
 */
JumpPoint* jump_getTarget( StarSystem* target, const StarSystem* sys )
{
   int i;
   JumpPoint *jp;
   for (i=0; i<sys->njumps; i++) {
      jp = &sys->jumps[i];
      if (jp->target == target)
         return jp;
   }
   WARN("Jump point to '%s' not found in %s", target->name, sys->name);
   return NULL;
}


/**
 * @brief Controls fleet spawning.
 *
 *    @param dt Current delta tick.
 *    @param init Should be 1 to initialize the scheduler.
 */
static void system_scheduler( double dt, int init )
{
   int i, n, errf;
   lua_State *L;
   SystemPresence *p;
   LuaPilot *lp;
   Pilot *pilot;

   /* Go through all the factions and reduce the timer. */
   for (i=0; i < cur_system->npresence; i++) {
      p = &cur_system->presence[i];
      L = faction_getScheduler( p->faction );

      /* Must have a valid scheduler. */
      if (L==NULL)
         continue;

      /* Spawning is disabled for this faction. */
      if (p->disabled)
         continue;

      /* Run the appropriate function. */
      if (init) {
#if DEBUGGING
         lua_pushcfunction(L, nlua_errTrace);
#endif /* DEBUGGING */
         lua_getglobal( L, "create" ); /* f */
         if (lua_isnil(L,-1)) {
            WARN("Lua Spawn script for faction '%s' missing obligatory entry point 'create'.",
                  faction_name( p->faction ) );
#if DEBUGGING
            lua_pop(L,2);
#else /* DEBUGGING */
            lua_pop(L,1);
#endif /* DEBUGGING */
            continue;
         }
         n = 0;
      }
      else {
         /* Decrement dt, only continue  */
         p->timer -= dt;
         if (p->timer >= 0.)
            continue;

#if DEBUGGING
         lua_pushcfunction(L, nlua_errTrace);
#endif /* DEBUGGING */
         lua_getglobal( L, "spawn" ); /* f */
         if (lua_isnil(L,-1)) {
            WARN("Lua Spawn script for faction '%s' missing obligatory entry point 'spawn'.",
                  faction_name( p->faction ) );
#if DEBUGGING
            lua_pop(L,2);
#else /* DEBUGGING */
            lua_pop(L,1);
#endif /* DEBUGGING */
            continue;
         }
         lua_pushnumber( L, p->curUsed ); /* f, presence */
         n = 1;
      }
      lua_pushnumber( L, p->value ); /* f, [arg,], max */

#if DEBUGGING
      errf = -2-(n+1);
#else /* DEBUGGING */
      errf = 0;
#endif /* DEBUGGING */

      /* Actually run the function. */
      if (lua_pcall(L, n+1, 2, errf)) { /* error has occurred */
         WARN("Lua Spawn script for faction '%s' : %s",
               faction_name( p->faction ), lua_tostring(L,-1));
#if DEBUGGING
         lua_pop(L,2);
#else /* DEBUGGING */
         lua_pop(L,1);
#endif /* DEBUGGING */
         continue;
      }

      /* Output is handled the same way. */
      if (!lua_isnumber(L,-2)) {
         WARN("Lua spawn script for faction '%s' failed to return timer value.",
               faction_name( p->faction ) );
#if DEBUGGING
         lua_pop(L,3);
#else /* DEBUGGING */
         lua_pop(L,2);
#endif /* DEBUGGING */
         continue;
      }
      p->timer    += lua_tonumber(L,-2);
      /* Handle table if it exists. */
      if (lua_istable(L,-1)) {
         lua_pushnil(L); /* tk, k */
         while (lua_next(L,-2) != 0) { /* tk, k, v */
            /* Must be table. */
            if (!lua_istable(L,-1)) {
               WARN("Lua spawn script for faction '%s' returns invalid data (not a table).",
                     faction_name( p->faction ) );
               lua_pop(L,2); /* tk, k */
               continue;
            }

            lua_getfield( L, -1, "pilot" ); /* tk, k, v, p */
            if (!lua_ispilot(L,-1)) {
               WARN("Lua spawn script for faction '%s' returns invalid data (not a pilot).",
                     faction_name( p->faction ) );
               lua_pop(L,2); /* tk, k */
               continue;
            }
            lp    = lua_topilot(L,-1);
            pilot = pilot_get( lp->pilot );
            if (pilot == NULL) {
               lua_pop(L,2); /* tk, k */
               continue;
            }
            lua_pop(L,1); /* tk, k, v */
            lua_getfield( L, -1, "presence" ); /* tk, k, v, p */
            if (!lua_isnumber(L,-1)) {
               WARN("Lua spawn script for faction '%s' returns invalid data (not a number).",
                     faction_name( p->faction ) );
               lua_pop(L,2); /* tk, k */
               continue;
            }
            pilot->presence = lua_tonumber(L,-1);
            p->curUsed     += pilot->presence;
            lua_pop(L,2); /* tk, k */
         }
      }
#if DEBUGGING
      lua_pop(L,3);
#else /* DEBUGGING */
      lua_pop(L,2);
#endif /* DEBUGGING */
   }
}


/**
 * @brief Mark when a faction changes.
 */
void space_factionChange (void)
{
   space_fchg = 1;
}


/**
 * @brief Controls fleet spawning.
 *
 *    @param dt Current delta tick.
 */
void space_update( const double dt )
{
   int i;
   Pilot *p;
   Damage dmg;
   HookParam hparam[3];

   /* Needs a current system. */
   if (cur_system == NULL)
      return;

   /* If spawning is enabled, call the scheduler. */
   if (space_spawn)
      system_scheduler( dt, 0 );

   /*
    * Volatile systems.
    */
   if (cur_system->nebu_volatility > 0.) {
      dmg.type          = dtype_get("nebula");
      dmg.damage        = pow2(cur_system->nebu_volatility) / 500. * dt;
      dmg.penetration   = 1.; /* Full penetration. */
      dmg.disable       = 0.;

      /* Damage pilots in volatile systems. */
      for (i=0; i<pilot_nstack; i++) {
         p = pilot_stack[i];
         pilot_hit( p, NULL, 0, &dmg );
      }
   }


   /*
    * Interference.
    */
   if (cur_system->interference > 0.) {
      /* Always dark. */
      if (cur_system->interference >= 1000.)
         interference_alpha = 1.;

      /* Normal scenario. */
      else {
         interference_timer -= dt;
         if (interference_timer < 0.) {
            /* 0    ->  [   1,   5   ]
             * 250  ->  [ 0.75, 3.75 ]
             * 500  ->  [  0.5, 2.5  ]
             * 750  ->  [ 0.25, 1.25 ]
             * 1000 ->  [   0,   0   ] */
            interference_timer += (1000. - cur_system->interference) / 1000. *
                  (3. + RNG_2SIGMA() );

            /* 0    ->  [  0,   0  ]
             * 250  ->  [-0.5, 1.5 ]
             * 500  ->  [ -1,   3  ]
             * 1000 ->  [  0,   6  ] */
            interference_target = cur_system->interference/1000. * 2. *
                  (1. + RNG_2SIGMA() );
         }

         /* Head towards target. */
         if (fabs(interference_alpha - interference_target) > 1e-05) {
            /* Asymptotic. */
            interference_alpha += (interference_target - interference_alpha) * dt;

            /* Limit alpha to [0.-1.]. */
            if (interference_alpha > 1.)
               interference_alpha = 1.;
            else if (interference_alpha < 0.)
               interference_alpha = 0.;
         }
      }
   }

   /* Faction updates. */
   if (space_fchg) {
      for (i=0; i<cur_system->nplanets; i++)
         planet_updateLand( cur_system->planets[i] );
      gui_updateFaction();
      space_fchg = 0;
   }

   if (!space_simulating) {
      /* Planet updates */
      for (i=0; i<cur_system->nplanets; i++)
         if (( !planet_isKnown( cur_system->planets[i] )) && ( pilot_inRangePlanet( player.p, i ))) {
            planet_setKnown( cur_system->planets[i] );
            player_message( "You discovered \e%c%s\e\0.",
                  planet_getColourChar( cur_system->planets[i] ),
                  cur_system->planets[i]->name );
            hparam[0].type  = HOOK_PARAM_STRING;
            hparam[0].u.str = "asset";
            hparam[1].type  = HOOK_PARAM_ASSET;
            hparam[1].u.la.id = cur_system->planets[i]->id;
            hparam[2].type  = HOOK_PARAM_SENTINEL;
            hooks_runParam( "discover", hparam );
         }

      /* Jump point updates */
      for (i=0; i<cur_system->njumps; i++)
         if (( !jp_isKnown( &cur_system->jumps[i] )) && ( pilot_inRangeJump( player.p, i ))) {
            jp_setFlag( &cur_system->jumps[i], JP_KNOWN );
            player_message( "You discovered a Jump Point." );
            hparam[0].type  = HOOK_PARAM_STRING;
            hparam[0].u.str = "jump";
            hparam[1].type  = HOOK_PARAM_JUMP;
            hparam[1].u.lj.srcid = cur_system->id;
            hparam[1].u.lj.destid = cur_system->jumps[i].target->id;
            hparam[2].type  = HOOK_PARAM_SENTINEL;
            hooks_runParam( "discover", hparam );
         }
   }
}


/**
 * @brief Initializes the system.
 *
 *    @param sysname Name of the system to initialize.
 */
void space_init( const char* sysname )
{
   char* nt;
   int i, n, s;
   Planet *pnt;

   /* cleanup some stuff */
   player_clear(); /* clears targets */
   ovr_mrkClear(); /* Clear markers when jumping. */
   pilots_clean(); /* destroy all the current pilots, except player */
   weapon_clear(); /* get rid of all the weapons */
   spfx_clear(); /* get rid of the explosions */
   background_clear(); /* Get rid of the background. */
   space_spawn = 1; /* spawn is enabled by default. */
   interference_timer = 0.; /* Restart timer. */
   if (player.p != NULL) {
      pilot_lockClear( player.p );
      pilot_clearTimers( player.p ); /* Clear timers. */
      player_clearEscorts(); /* Must clear escorts to keep deployment sane. */
   }

   if ((sysname==NULL) && (cur_system==NULL))
      ERR("Cannot reinit system if there is no system previously loaded");
   else if (sysname!=NULL) {
      for (i=0; i < systems_nstack; i++)
         if (strcmp(sysname, systems_stack[i].name)==0)
            break;

      if (i>=systems_nstack)
         ERR("System %s not found in stack", sysname);
      cur_system = &systems_stack[i];

      nt = ntime_pretty(0, 2);
      player_message("\epEntering System %s on %s.", sysname, nt);
      free(nt);

      /* Handle background */
      if (cur_system->nebu_density > 0.) {
         /* Background is Nebula */
         nebu_prep( cur_system->nebu_density, cur_system->nebu_volatility );

         /* Set up sound. */
         sound_env( SOUND_ENV_NEBULA, cur_system->nebu_density );
      }
      else {
         /* Background is starry */
         background_initStars( cur_system->stars );

         /* Set up sound. */
         sound_env( SOUND_ENV_NORMAL, 0. );
      }
   }

   /* Set up planets. */
   for (i=0; i<cur_system->nplanets; i++) {
      pnt = cur_system->planets[i];
      pnt->bribed = 0;
      pnt->land_override = 0;
      planet_updateLand( pnt );
   }

   /* Clear interference if you leave system with interference. */
   if (cur_system->interference == 0.)
      interference_alpha = 0.;

   /* See if we should get a new music song. */
   if (player.p != NULL)
      music_choose(NULL);

   /* Reset player enemies. */
   player.enemies = 0;

   /* Update the pilot sensor range. */
   pilot_updateSensorRange();

   /* Reset any system fleets. */
   cur_system->nsystemFleets = 0;

   /* Reset any schedules and used presence. */
   for (i=0; i<cur_system->npresence; i++) {
      cur_system->presence[i].curUsed  = 0;
      cur_system->presence[i].timer    = 0.;
      cur_system->presence[i].disabled = 0;
   }

   /* Load graphics. */
   space_gfxLoad( cur_system );

   /* Call the scheduler. */
   system_scheduler( 0., 1 );

   /* we now know this system */
   sys_setFlag(cur_system,SYSTEM_KNOWN);

   /* Simulate system. */
   space_simulating = 1;
   if (player.p != NULL)
      pilot_setFlag( player.p, PILOT_INVISIBLE );
   player_messageToggle( 0 );
   s = sound_disabled;
   sound_disabled = 1;
   ntime_allowUpdate( 0 );
   n = SYSTEM_SIMULATE_TIME / fps_min;
   for (i=0; i<n; i++)
      update_routine( fps_min, 1 );
   ntime_allowUpdate( 1 );
   sound_disabled = s;
   player_messageToggle( 1 );
   if (player.p != NULL)
      pilot_rmFlag( player.p, PILOT_INVISIBLE );
   space_simulating = 0;

   /* Refresh overlay if necessary (player kept it open). */
   ovr_refresh();

   /* Update gui. */
   gui_setSystem();

   /* Start background. */
   background_load( cur_system->background );
}


/**
 * @brief Creates a new planet.
 */
Planet *planet_new (void)
{
   Planet *p;
   int realloced;

   /* See if stack must grow. */
   planet_nstack++;
   realloced = 0;
   if (planet_nstack > planet_mstack) {
      planet_mstack *= 2;
      planet_stack   = realloc( planet_stack, sizeof(Planet) * planet_mstack );
      realloced      = 1;
   }

   /* Clean up memory. */
   p           = &planet_stack[ planet_nstack-1 ];
   memset( p, 0, sizeof(Planet) );
   p->id       = planet_nstack-1;
   p->faction  = -1;
   p->class    = PLANET_CLASS_A;

   /* Reconstruct the jumps. */
   if (!systems_loading && realloced)
      systems_reconstructPlanets();

   return p;
}


/**
 * @brief Loads all the planets in the game.
 *
 *    @return 0 on success.
 */
static int planets_load ( void )
{
   uint32_t bufsize;
   char *buf, **planet_files, *file;
   xmlNodePtr node;
   xmlDocPtr doc;
   Planet *p;
   lua_State *L;
   uint32_t nfiles;
   int i, len;

   /* Load landing stuff. */
   landing_lua = nlua_newState();
   L           = landing_lua;
   nlua_loadStandard(L, 1);
   buf         = ndata_read( LANDING_DATA_PATH, &bufsize );
   if (luaL_dobuffer(landing_lua, buf, bufsize, LANDING_DATA_PATH) != 0) {
      WARN( "Failed to load landing file: %s\n"
            "%s\n"
            "Most likely Lua file has improper syntax, please check",
            LANDING_DATA_PATH, lua_tostring(L,-1));
   }
   free(buf);

   /* Initialize stack if needed. */
   if (planet_stack == NULL) {
      planet_mstack = CHUNK_SIZE;
      planet_stack = malloc( sizeof(Planet) * planet_mstack );
      planet_nstack = 0;
   }

   /* Load XML stuff. */
   planet_files = ndata_list( PLANET_DATA_PATH, &nfiles );
   for (i=0; i<(int)nfiles; i++) {
      len  = (strlen(PLANET_DATA_PATH)+strlen(planet_files[i])+2);
      file = malloc( len );
      nsnprintf( file, len,"%s%s",PLANET_DATA_PATH,planet_files[i]);
      buf  = ndata_read( file, &bufsize );
      doc  = xmlParseMemory( buf, bufsize );
      if (doc == NULL) {
         WARN("%s file is invalid xml!",file);
         free(file);
         free(buf);
         continue;
      }

      node = doc->xmlChildrenNode; /* first planet node */
      if (node == NULL) {
         WARN("Malformed %s file: does not contain elements",file);
         free(file);
         xmlFreeDoc(doc);
         free(buf);
         continue;
      }

      if (xml_isNode(node,XML_PLANET_TAG)) {
         p = planet_new();
         planet_parse( p, node );
      }

      /* Clean up. */
      free(file);
      xmlFreeDoc(doc);
      free(buf);
   }

   /* Clean up. */
   for (i=0; i<(int)nfiles; i++)
      free( planet_files[i] );
   free( planet_files );

   return 0;
}


/**
 * @brief Gets the planet colour char.
 */
char planet_getColourChar( Planet *p )
{
   if (!planet_hasService( p, PLANET_SERVICE_INHABITED ))
      return 'I';

   if (p->can_land || p->bribed) {
      if (areAllies(FACTION_PLAYER,p->faction))
         return 'F';
      return 'N';
   }

   if (areEnemies(FACTION_PLAYER,p->faction))
      return 'H';
   return 'R';
}


/**
 * @brief Gets the planet colour.
 */
const glColour* planet_getColour( Planet *p )
{
   if (!planet_hasService( p, PLANET_SERVICE_INHABITED ))
      return &cInert;

   if (p->can_land || p->bribed) {
      if (areAllies(FACTION_PLAYER,p->faction))
         return &cFriend;
      return &cNeutral;
   }

   if (areEnemies(FACTION_PLAYER,p->faction))
      return &cHostile;
   return &cRestricted;
}


/**
 * @brief Updates the land possibilities of a planet.
 *
 *    @param p Planet to update land possibilities of.
 */
void planet_updateLand( Planet *p )
{
   int errf;
   char *str;
   lua_State *L;
   LuaPlanet lp;

   /* Must be inhabited. */
   if (!planet_hasService( p, PLANET_SERVICE_INHABITED ) ||
         (player.p == NULL))
      return;

   /* Clean up old stuff. */
   free( p->land_msg );
   free( p->bribe_msg );
   free( p->bribe_ack_msg );
   p->can_land    = 0;
   p->land_msg    = NULL;
   p->bribe_msg   = NULL;
   p->bribe_ack_msg = NULL;
   p->bribe_price = 0;
   L = landing_lua;

#if DEBUGGING
   lua_pushcfunction(L, nlua_errTrace);
   errf = -3;
#else /* DEBUGGING */
   errf = 0;
#endif /* DEBUGGING */

   /* Set up function. */
   if (p->land_func == NULL)
      str = "land";
   else
      str = p->land_func;
   lua_getglobal( L, str );
   lp.id = p->id;
   lua_pushplanet( L, lp );
   if (lua_pcall(L, 1, 5, errf)) { /* error has occurred */
      WARN("Landing: '%s' : %s", str, lua_tostring(L,-1));
#if DEBUGGING
      lua_pop(L,2);
#else /* DEBUGGING */
      lua_pop(L,1);
#endif /* DEBUGGING */
      return;
   }

   /* Parse parameters. */
   p->can_land = lua_toboolean(L,-5);
   if (lua_isstring(L,-4))
      p->land_msg = strdup( lua_tostring(L,-4) );
   else {
      WARN( LANDING_DATA_PATH": %s (%s) -> return parameter 2 is not a string!", str, p->name );
      p->land_msg = strdup( "Invalid land message" );
   }
   /* Parse bribing. */
   if (!p->can_land && lua_isnumber(L,-3)) {
      p->bribe_price = lua_tonumber(L,-3);
      /* We need the bribe message. */
      if (lua_isstring(L,-2))
         p->bribe_msg = strdup( lua_tostring(L,-2) );
      else {
         WARN( LANDING_DATA_PATH": %s (%s) -> return parameter 4 is not a string!", str, p->name );
         p->bribe_msg = strdup( "Invalid bribe message" );
      }
      /* We also need the bribe ACK message. */
      if (lua_isstring(L,-1))
         p->bribe_ack_msg = strdup( lua_tostring(L,-1) );
      else {
         WARN( LANDING_DATA_PATH": %s -> return parameter 5 is not a string!", str, p->name );
         p->bribe_ack_msg = strdup( "Invalid bribe ack message" );
      }
   }
   else if (lua_isstring(L,-3))
      p->bribe_msg = strdup( lua_tostring(L,-3) );
   else if (!lua_isnil(L,-3))
      WARN( LANDING_DATA_PATH": %s (%s) -> return parameter 3 is not a number or string or nil!", str, p->name );

#if DEBUGGING
   lua_pop(L,6);
#else /* DEBUGGING */
   lua_pop(L,5);
#endif /* DEBUGGING */
}


/**
 * @brief Loads all the graphics for a star system.
 *
 *    @param sys System to load graphics for.
 */
void space_gfxLoad( StarSystem *sys )
{
   int i;
   Planet *planet;
   for (i=0; i<sys->nplanets; i++) {
      planet = sys->planets[i];

      if (planet->real != ASSET_REAL)
         continue;

      if (planet->gfx_space == NULL)
         planet->gfx_space = gl_newImage( planet->gfx_spaceName, OPENGL_TEX_MIPMAPS );
   }
}


/**
 * @brief Unloads all the graphics for a star system.
 *
 *    @param sys System to unload graphics for.
 */
void space_gfxUnload( StarSystem *sys )
{
   int i;
   Planet *planet;
   for (i=0; i<sys->nplanets; i++) {
      planet = sys->planets[i];
      if (planet->gfx_space != NULL) {
         gl_freeTexture( planet->gfx_space );
         planet->gfx_space = NULL;
      }
   }
}


/**
 * @brief Parses a planet from an xml node.
 *
 *    @param planet Planet to fill up.
 *    @param parent Node that contains planet data.
 *    @return 0 on success.
 */
static int planet_parse( Planet *planet, const xmlNodePtr parent )
{
   int mem;
   char str[PATH_MAX], *tmp;
   xmlNodePtr node, cur, ccur;
   unsigned int flags;

   /* Clear up memory for sane defaults. */
   flags          = 0;
   planet->real   = ASSET_REAL;
   planet->hide   = 0.01;

   /* Get the name. */
   xmlr_attr( parent, "name", planet->name );


   node = parent->xmlChildrenNode;
   do {

      /* Only handle nodes. */
      xml_onlyNodes(node);

      if (xml_isNode(node,"virtual")) {
         planet->real   = ASSET_VIRTUAL;
         continue;
      }
      else if (xml_isNode(node,"GFX")) {
         cur = node->children;
         do {
            if (xml_isNode(cur,"space")) { /* load space gfx */
               nsnprintf( str, PATH_MAX, PLANET_GFX_SPACE_PATH"%s", xml_get(cur));
               planet->gfx_spaceName = strdup(str);
               planet->gfx_spacePath = xml_getStrd(cur);
               planet_setRadiusFromGFX(planet);
            }
            else if (xml_isNode(cur,"exterior")) { /* load land gfx */
               nsnprintf( str, PATH_MAX, PLANET_GFX_EXTERIOR_PATH"%s", xml_get(cur));
               planet->gfx_exterior = strdup(str);
               planet->gfx_exteriorPath = xml_getStrd(cur);
            }
         } while (xml_nextNode(cur));
         continue;
      }
      else if (xml_isNode(node,"pos")) {
         cur = node->children;
         do {
            if (xml_isNode(cur,"x")) {
               flags |= FLAG_XSET;
               planet->pos.x = xml_getFloat(cur);
            }
            else if (xml_isNode(cur,"y")) {
               flags |= FLAG_YSET;
               planet->pos.y = xml_getFloat(cur);
            }
         } while (xml_nextNode(cur));
         continue;
      }
      else if (xml_isNode(node, "presence")) {
         cur = node->children;
         do {
            xmlr_float(cur, "value", planet->presenceAmount);
            xmlr_int(cur, "range", planet->presenceRange);
            if (xml_isNode(cur,"faction")) {
               flags |= FLAG_FACTIONSET;
               planet->faction = faction_get( xml_get(cur) );
               continue;
            }
         } while (xml_nextNode(cur));
         continue;
      }
      else if (xml_isNode(node,"general")) {
         cur = node->children;
         do {
            /* Direct reads. */
            xmlr_strd(cur, "bar", planet->bar_description);
            xmlr_strd(cur, "description", planet->description );
            xmlr_ulong(cur, "population", planet->population );
            xmlr_float(cur, "hide", planet->hide );

            if (xml_isNode(cur,"class")) {
               tmp = xml_get(cur);
               if (tmp != NULL)
                  planet->class = planetclass_get( tmp[0] );
               else
                  WARN("Planet '%s' has empty class tag.", planet->name);
            }
            else if (xml_isNode(cur, "services")) {
               flags |= FLAG_SERVICESSET;
               ccur = cur->children;
               planet->services = 0;
               do {
                  xml_onlyNodes(ccur);

                  if (xml_isNode(ccur, "land")) {
                     planet->services |= PLANET_SERVICE_LAND;
                     tmp = xml_get(ccur);
                     if (tmp != NULL) {
                        planet->land_func = strdup(tmp);
#ifdef DEBUGGING
                        if (landing_lua != NULL) {
                           lua_getglobal( landing_lua, tmp );
                           if (lua_isnil(landing_lua,-1))
                              WARN("Planet '%s' has landing function '%s' which is not found in '%s'.",
                                    planet->name, tmp, LANDING_DATA_PATH);
                           lua_pop(landing_lua,1);
                        }
#endif /* DEBUGGING */
                     }
                  }
                  else if (xml_isNode(ccur, "refuel"))
                     planet->services |= PLANET_SERVICE_REFUEL | PLANET_SERVICE_INHABITED;
                  else if (xml_isNode(ccur, "bar"))
                     planet->services |= PLANET_SERVICE_BAR | PLANET_SERVICE_INHABITED;
                  else if (xml_isNode(ccur, "missions"))
                     planet->services |= PLANET_SERVICE_MISSIONS | PLANET_SERVICE_INHABITED;
                  else if (xml_isNode(ccur, "commodity"))
                     planet->services |= PLANET_SERVICE_COMMODITY | PLANET_SERVICE_INHABITED;
                  else if (xml_isNode(ccur, "outfits"))
                     planet->services |= PLANET_SERVICE_OUTFITS | PLANET_SERVICE_INHABITED;
                  else if (xml_isNode(ccur, "shipyard"))
                     planet->services |= PLANET_SERVICE_SHIPYARD | PLANET_SERVICE_INHABITED;
                  else
                     WARN("Planet '%s' has unknown services tag '%s'", planet->name, ccur->name);

               } while (xml_nextNode(ccur));
            }

            else if (xml_isNode(cur, "commodities")) {
               ccur = cur->children;
               mem = 0;
               do {
                  if (xml_isNode(ccur,"commodity")) {
                     planet->ncommodities++;
                     /* Memory must grow. */
                     if (planet->ncommodities > mem) {
                        if (mem == 0)
                           mem = CHUNK_SIZE_SMALL;
                        else
                           mem *= 2;
                        planet->commodities = realloc(planet->commodities,
                              mem * sizeof(Commodity*));
                     }
                     planet->commodities[planet->ncommodities-1] =
                        commodity_get( xml_get(ccur) );
                  }
               } while (xml_nextNode(ccur));
               /* Shrink to minimum size. */
               planet->commodities = realloc(planet->commodities,
                     planet->ncommodities * sizeof(Commodity*));
            }

         } while (xml_nextNode(cur));
         continue;
      }
      else if (xml_isNode(node, "tech")) {
         planet->tech = tech_groupCreateXML( node );
         continue;
      }

      DEBUG("Unknown node '%s' in planet '%s'",node->name,planet->name);
   } while (xml_nextNode(node));

/*
 * verification
 */
#define MELEMENT(o,s)   if (o) WARN("Planet '%s' missing '"s"' element", planet->name)
   /* Issue warnings on missing items only it the asset is real. */
   if (planet->real == ASSET_REAL) {
      MELEMENT(planet->gfx_spaceName==NULL,"GFX space");
      MELEMENT( planet_hasService(planet,PLANET_SERVICE_LAND) &&
            planet->gfx_exterior==NULL,"GFX exterior");
      /* MELEMENT( planet_hasService(planet,PLANET_SERVICE_INHABITED) &&
            (planet->population==0), "population"); */
      MELEMENT((flags&FLAG_XSET)==0,"x");
      MELEMENT((flags&FLAG_YSET)==0,"y");
      MELEMENT(planet->class==PLANET_CLASS_NULL,"class");
      MELEMENT( planet_hasService(planet,PLANET_SERVICE_LAND) &&
            planet->description==NULL,"description");
      MELEMENT( planet_hasService(planet,PLANET_SERVICE_BAR) &&
            planet->bar_description==NULL,"bar");
      MELEMENT( planet_hasService(planet,PLANET_SERVICE_INHABITED) &&
            (flags&FLAG_FACTIONSET)==0,"faction");
      MELEMENT((flags&FLAG_SERVICESSET)==0,"services");
      MELEMENT( (planet_hasService(planet,PLANET_SERVICE_OUTFITS) ||
               planet_hasService(planet,PLANET_SERVICE_SHIPYARD)) &&
            (planet->tech==NULL), "tech" );
      /*MELEMENT( planet_hasService(planet,PLANET_SERVICE_COMMODITY) &&
            (planet->ncommodities==0),"commodity" );*/
      MELEMENT( (flags&FLAG_FACTIONSET) && (planet->presenceAmount == 0.),
            "presence" );
   }
#undef MELEMENT

   /* Square to allow for linear multiplication with squared distances. */
   planet->hide = pow2(planet->hide);

   return 0;
}


/**
 * @brief Sets a planet's radius based on which space gfx it uses.
 *
 *    @param planet Planet to set radius for.
 *    @return 0 on success.
 */
int planet_setRadiusFromGFX(Planet* planet)
{
   SDL_RWops *rw;
   npng_t *npng;
   png_uint_32 w, h;
   int nbuf;
   char *buf, path[PATH_MAX], str[PATH_MAX];
   
   /* New path. */
   nsnprintf( path, sizeof(path), "%s%s", PLANET_GFX_SPACE_PATH, planet->gfx_spacePath );
   
   rw = ndata_rwops( path );
   if (rw == NULL) {
      WARN("Planet '%s' has inexisting graphic '%s'!", planet->name, planet->gfx_spacePath );
      return -1;
   }
   else {
      npng = npng_open( rw );
      if (npng != NULL) {
         npng_dim( npng, &w, &h );
         nbuf = npng_metadata( npng, "radius", &buf );
         if (nbuf > 0) {
            strncpy( str, buf, MIN( (unsigned int)nbuf, sizeof(str) ) );
            str[ nbuf ] = '\0';
            planet->radius = atof( str );
         }
         else
            planet->radius = 0.8 * (double)(w+h)/4.; /* (w+h)/2 is diameter, /2 for radius */

         npng_close( npng );
      }
      SDL_RWclose( rw );
   }
   return 0;
}

/**
 * @brief Adds a planet to a star system.
 *
 *    @param sys Star System to add planet to.
 *    @param planetname Name of the planet to add.
 *    @return 0 on success.
 */
int system_addPlanet( StarSystem *sys, const char *planetname )
{
   Planet *planet;

   if (sys == NULL)
      return -1;

   /* Check if need to grow the star system planet stack. */
   sys->nplanets++;
   if (sys->planets == NULL) {
      sys->planets   = malloc( sizeof(Planet*) * CHUNK_SIZE_SMALL );
      sys->planetsid = malloc( sizeof(int) * CHUNK_SIZE_SMALL );
   }
   else if (sys->nplanets > CHUNK_SIZE_SMALL) {
      sys->planets   = realloc( sys->planets, sizeof(Planet*) * sys->nplanets );
      sys->planetsid = realloc( sys->planetsid, sizeof(int) * sys->nplanets );
   }
   planet = planet_get(planetname);
   if (planet == NULL) {
      sys->nplanets--; /* Try to keep sanity if possible. */
      return -1;
   }
   sys->planets[sys->nplanets-1]    = planet;
   sys->planetsid[sys->nplanets-1]  = planet->id;

   /* add planet <-> star system to name stack */
   spacename_nstack++;
   if (spacename_nstack > spacename_mstack) {
      if (spacename_mstack == 0)
         spacename_mstack = CHUNK_SIZE;
      else
         spacename_mstack *= 2;
      planetname_stack = realloc(planetname_stack,
            sizeof(char*) * spacename_mstack);
      systemname_stack = realloc(systemname_stack,
            sizeof(char*) * spacename_mstack);
   }
   planetname_stack[spacename_nstack-1] = planet->name;
   systemname_stack[spacename_nstack-1] = sys->name;

   /* Add the presence. */
   if (!systems_loading) {
      system_addPresence( sys, planet->faction, planet->presenceAmount, planet->presenceRange );
      system_setFaction(sys);
   }

   /* Reload graphics if necessary. */
   if (cur_system != NULL)
      space_gfxLoad( cur_system );

   return 0;
}


/**
 * @brief Removes a planet from a star system.
 *
 *    @param sys Star System to remove planet from.
 *    @param planetname Name of the planet to remove.
 *    @return 0 on success.
 */
int system_rmPlanet( StarSystem *sys, const char *planetname )
{
   int i, found;
   Planet *planet ;

   if (sys == NULL) {
      WARN("Unable to remove planet '%s' from NULL system.", planetname);
      return -1;
   }

   /* Try to find planet. */
   planet = planet_get( planetname );
   for (i=0; i<sys->nplanets; i++)
      if (sys->planets[i] == planet)
         break;

   /* Planet not found. */
   if (i>=sys->nplanets) {
      WARN("Planet '%s' not found in system '%s' for removal.", planetname, sys->name);
      return -1;
   }

   /* Remove planet from system. */
   sys->nplanets--;
   memmove( &sys->planets[i], &sys->planets[i+1], sizeof(Planet*) * (sys->nplanets-i) );
   memmove( &sys->planetsid[i], &sys->planetsid[i+1], sizeof(int) * (sys->nplanets-i) );

   /* Remove the presence. */
   system_addPresence( sys, planet->faction, -(planet->presenceAmount), planet->presenceRange );

   /* Remove from the name stack thingy. */
   found = 0;
   for (i=0; i<spacename_nstack; i++)
      if (strcmp(planetname, planetname_stack[i])==0) {
         spacename_nstack--;
         memmove( &planetname_stack[i], &planetname_stack[i+1],
               sizeof(char*) * (spacename_nstack-i) );
         memmove( &systemname_stack[i], &systemname_stack[i+1],
               sizeof(char*) * (spacename_nstack-i) );
         found = 1;
         break;
      }
   if (found == 0)
      WARN("Unable to find planet '%s' and system '%s' in planet<->system stack.",
            planetname, sys->name );

   system_setFaction(sys);

   return 0;
}

/**
 * @brief Adds a jump point to a star system from a diff.
 *
 *    @param sys Star System to add jump point to.
 *    @param jumpname Name of the jump point to add.
 *    @return 0 on success.
 */
int system_addJumpDiff( StarSystem *sys, xmlNodePtr node )
{
   if (system_parseJumpPointDiff(node, sys) <= -1)
      return 0;
   systems_reconstructJumps();

   return 1;
}


/**
 * @brief Adds a jump point to a star system.
 *
 *    @param sys Star System to add jump point to.
 *    @param jumpname Name of the jump point to add.
 *    @return 0 on success.
 */
int system_addJump( StarSystem *sys, xmlNodePtr node )
{
   if (system_parseJumpPoint(node, sys) <= -1)
      return 0;
   systems_reconstructJumps();

   return 1;
}


/**
 * @brief Removes a jump point from a star system.
 *
 *    @param sys Star System to remove jump point from.
 *    @param jumpname Name of the jump point to remove.
 *    @return 0 on success.
 */
int system_rmJump( StarSystem *sys, const char *jumpname )
{
   int i;
   JumpPoint *jump;

   if (sys == NULL) {
      WARN("Unable to remove jump point '%s' from NULL system.", jumpname);
      return -1;
   }

   /* Try to find planet. */
   jump = jump_get( jumpname, sys );
   for (i=0; i<sys->njumps; i++)
      if (&sys->jumps[i] == jump)
         break;

   /* Planet not found. */
   if (i>=sys->njumps) {
      WARN("Jump point '%s' not found in system '%s' for removal.", jumpname, sys->name);
      return -1;
   }

   /* Remove jump from system. */
   sys->njumps--;

   /* Refresh presence */
   system_setFaction(sys);

   return 0;
}


/**
 * @brief Adds a fleet to a star system.
 *
 *    @param sys Star System to add fleet to.
 *    @param fleet Fleet to add.
 *    @return 0 on success.
 */
int system_addFleet( StarSystem *sys, Fleet *fleet )
{
   if (sys == NULL)
      return -1;

   /* Add the fleet. */
   sys->nfleets++;
   sys->fleets = realloc( sys->fleets, sizeof(Fleet*) * sys->nfleets );
   sys->fleets[sys->nfleets - 1] = fleet;

   /* Adjust the system average. */
   sys->avg_pilot += fleet->npilots;

   return 0;
}


/**
 * @brief Removes a fleet from a star system.
 *
 *    @param sys Star System to remove fleet from.
 *    @param fleet Fleet to remove.
 *    @return 0 on success.
 */
int system_rmFleet( StarSystem *sys, Fleet *fleet )
{
   int i;

   if (sys == NULL)
      return -1;

   /* Find a matching fleet (will grab first since can be duplicates). */
   for (i=0; i<sys->nfleets; i++)
      if (fleet == sys->fleets[i])
         break;

   /* Not found. */
   if (i >= sys->nfleets)
      return -1;

   /* Remove the fleet. */
   sys->nfleets--;
   memmove(&sys->fleets[i], &sys->fleets[i + 1], sizeof(Fleet*) * (sys->nfleets - i));
   sys->fleets = realloc(sys->fleets, sizeof(Fleet*) * sys->nfleets);

   /* Adjust the system average. */
   sys->avg_pilot -= fleet->npilots;

   return 0;
}


/**
 * @brief Initializes a new star system with null memory.
 */
static void system_init( StarSystem *sys )
{
   memset( sys, 0, sizeof(StarSystem) );
   sys->faction   = -1;
}


/**
 * @brief Creates a new star system.
 */
StarSystem *system_new (void)
{
   StarSystem *sys;
   int realloced, id;

   /* Protect current system in case of realloc. */
   if (cur_system != NULL)
      id = system_index( cur_system );

   /* Check if memory needs to grow. */
   systems_nstack++;
   realloced = 0;
   if (systems_nstack > systems_mstack) {
      systems_mstack   *= 2;
      systems_stack     = realloc( systems_stack, sizeof(StarSystem) * systems_mstack );
      realloced         = 1;
   }
   sys = &systems_stack[ systems_nstack-1 ];

   /* Reset cur_system. */
   if (cur_system != NULL)
      cur_system = system_getIndex( id );

   /* Initialize system and id. */
   system_init( sys );
   sys->id = systems_nstack-1;

   /* Reconstruct the jumps. */
   if (!systems_loading && realloced)
      systems_reconstructJumps();

   return sys;
}

/**
 * @brief Reconstructs the jumps for a single system.
 */
void system_reconstructJumps (StarSystem *sys)
{
   int j;
   JumpPoint *jp;
   double a;

   for (j=0; j<sys->njumps; j++) {
      jp          = &sys->jumps[j];
      jp->target  = system_getIndex( jp->targetid );

      /* Get heading. */
      a = atan2( jp->target->pos.y - sys->pos.y, jp->target->pos.x - sys->pos.x );
      if (a < 0.)
         a += 2.*M_PI;

      /* Update position if needed.. */
      if (jp->flags & JP_AUTOPOS) {
         jp->pos.x   = sys->radius*cos(a);
         jp->pos.y   = sys->radius*sin(a);
      }

      /* Update jump specific data. */
      gl_getSpriteFromDir( &jp->sx, &jp->sy, jumppoint_gfx, a );
      jp->angle = 2.*M_PI-a;
      jp->cosa  = cos(jp->angle);
      jp->sina  = sin(jp->angle);
   }
}

/**
 * @brief Reconstructs the jumps.
 */
void systems_reconstructJumps (void)
{
   StarSystem *sys;
   int i;

   for (i=0; i<systems_nstack; i++) {
      sys = &systems_stack[i];
      system_reconstructJumps(sys);
   }
}


/**
 * @brief Updates the system planet pointers.
 */
void systems_reconstructPlanets (void)
{
   StarSystem *sys;
   int i, j;

   for (i=0; i<systems_nstack; i++) {
      sys = &systems_stack[i];
      for (j=0; j<sys->nplanets; j++)
         sys->planets[j] = &planet_stack[ sys->planetsid[j] ];
   }
}


/**
 * @brief Creates a system from an XML node.
 *
 *    @param parent XML node to get system from.
 *    @return System matching parent data.
 */
static StarSystem* system_parse( StarSystem *sys, const xmlNodePtr parent )
{
   char *ptrc;
<<<<<<< HEAD
   xmlNodePtr cur, ccur, node;
   Commodity *comm;
   char *comm_name;
=======
   xmlNodePtr cur, node;
   Commodity *comm;
   char *tmp;
>>>>>>> f196e612
   uint32_t flags;

   /* Clear memory for sane defaults. */
   flags          = 0;
   sys->presence  = NULL;
   sys->npresence = 0;
   sys->systemFleets  = NULL;
   sys->nsystemFleets = 0;
   sys->ownerpresence = 0.;

   sys->name = xml_nodeProp(parent,"name"); /* already mallocs */
   sys->prices=(float *) calloc(sizeof(float), econ_nprices );
   sys->is_priceset=(char *) calloc(sizeof(char), econ_nprices);

   node  = parent->xmlChildrenNode;
   do { /* load all the data */

      /* Only handle nodes. */
      xml_onlyNodes(node);

      if (xml_isNode(node,"pos")) {
         cur = node->children;
         do {
            if (xml_isNode(cur,"x")) {
               flags |= FLAG_XSET;
               sys->pos.x = xml_getFloat(cur);
            }
            else if (xml_isNode(cur,"y")) {
               flags |= FLAG_YSET;
               sys->pos.y = xml_getFloat(cur);
            }
         } while (xml_nextNode(cur));
         continue;
      }
      else if (xml_isNode(node,"general")) {
         cur = node->children;
         do {
            xmlr_strd( cur, "background", sys->background );
            xmlr_int( cur, "stars", sys->stars );
            xmlr_float( cur, "radius", sys->radius );
            if (xml_isNode(cur,"interference")) {
               flags |= FLAG_INTERFERENCESET;
               sys->interference = xml_getFloat(cur);
            }
            else if (xml_isNode(cur,"nebula")) {
               ptrc = xml_nodeProp(cur,"volatility");
               if (ptrc != NULL) { /* Has volatility  */
                  sys->nebu_volatility = atof(ptrc);
                  free(ptrc);
               }
               sys->nebu_density = xml_getFloat(cur);
            }
         } while (xml_nextNode(cur));
         continue;
      }
      /* Loads all the assets. */
      else if (xml_isNode(node,"assets")) {
         cur = node->children;
         do {
            if (xml_isNode(cur,"asset"))
               system_addPlanet( sys, xml_get(cur) );
         } while (xml_nextNode(cur));
         continue;
      }
<<<<<<< HEAD
      /* get preferred prices, and their respective weight */
      else if (xml_isNode(node, "prices")){
         cur = node->children;
         sys->given_prices = malloc(sizeof(float)*econ_nprices);
         sys->weight = DEFAULT_GLOBAL_WEIGHT;
         do {
            xmlr_int( cur, "weight", sys->weight)
            if (xml_isNode(cur,"price")){
               ccur = cur->children;
               comm_name=NULL;
               do { 
                  xmlr_strd( ccur, "name", comm_name );
                  comm=commodity_getW(comm_name);
                  if (comm==NULL) continue;
                  xmlr_float( ccur, "preferred", sys->given_prices[comm->index]);
               } while (xml_nextNode(ccur));
            }
=======
      /* prices */
      else if (xml_isNode(node, "prices")) {
         cur = node->children;
         do {
            if (xml_isNode(cur, "commodity")){
               xmlr_attr(cur, "name", tmp);
               if ((comm=commodity_get(tmp))==NULL)
                  continue;
               sys->is_priceset[comm->index]=1;
               comm->changed=1;
               xmlr_float(cur, "commodity", sys->prices[comm->index]); /* the price */
            }

>>>>>>> f196e612
         } while (xml_nextNode(cur));
         continue;
      }
      /* Avoid warning. */
      if (xml_isNode(node,"jumps"))
         continue;

      DEBUG("Unknown node '%s' in star system '%s'",node->name,sys->name);
   } while (xml_nextNode(node));

#define MELEMENT(o,s)      if (o) WARN("Star System '%s' missing '"s"' element", sys->name)
   if (sys->name == NULL) WARN("Star System '%s' missing 'name' tag", sys->name);
   MELEMENT((flags&FLAG_XSET)==0,"x");
   MELEMENT((flags&FLAG_YSET)==0,"y");
   MELEMENT(sys->stars==0,"stars");
   MELEMENT(sys->radius==0.,"radius");
   MELEMENT((flags&FLAG_INTERFERENCESET)==0,"inteference");
#undef MELEMENT

   return 0;
}


/**
 * @brief Compares two system presences.
 */
static int sys_cmpSysFaction( const void *a, const void *b )
{
   SystemPresence *spa, *spb;

   spa = (SystemPresence*) a;
   spb = (SystemPresence*) b;

   /* Compare value. */
   if (spa->value > spb->value)
      return +1;
   else if (spa->value < spb->value)
      return -1;

   /* Compare faction id. */
   if (spa->faction < spb->faction)
      return +1;
   else if (spa->faction > spb->faction)
      return -1;

   return 0;
}


/**
 * @brief Sets the system faction based on the planets it has.
 *
 *    @param sys System to set the faction of.
 *    @return Faction that controls the system.
 */
void system_setFaction( StarSystem *sys )
{
   int i, j;
   Planet *pnt;

   /* Sort. */
   qsort( sys->presence, sys->npresence, sizeof(SystemPresence), sys_cmpSysFaction );

   sys->faction = -1;
   for (i=0; i<sys->npresence; i++) {
      for (j=0; j<sys->nplanets; j++) { /** @todo Handle multiple different factions. */
         pnt = sys->planets[j];
         if (pnt->real != ASSET_REAL)
            continue;

         if (pnt->faction != sys->presence[i].faction)
            continue;

         sys->faction = pnt->faction;
      }
   }
}


/**
 * @brief Parses a single jump point for a system, from unidiff.
 *
 *    @param node Parent node containing jump point information.
 *    @param sys System to which the jump point belongs.
 *    @return 0 on success.
 */
static int system_parseJumpPointDiff( const xmlNodePtr node, StarSystem *sys )
{
   JumpPoint *j;
   char *buf;
   double x, y;
   StarSystem *target;

   /* Get target. */
   xmlr_attr( node, "target", buf );
   if (buf == NULL) {
      WARN("JumpPoint node for system '%s' has no target attribute.", sys->name);
      return -1;
   }
   target = system_get(buf);
   if (target == NULL) {
      WARN("JumpPoint node for system '%s' has invalid target '%s'.", sys->name, buf );
      free(buf);
      return -1;
   }

#ifdef DEBUGGING
   int i;
   for (i=0; i<sys->njumps; i++) {
      j = &sys->jumps[i];
      if (j->targetid != target->id)
         continue;

      WARN("Star System '%s' has duplicate jump point to '%s'.",
            sys->name, target->name );
      break;
   }
#endif /* DEBUGGING */

   /* Allocate more space. */
   sys->jumps = realloc( sys->jumps, (sys->njumps+1)*sizeof(JumpPoint) );
   j = &sys->jumps[ sys->njumps ];
   memset( j, 0, sizeof(JumpPoint) );

   /* Handle jump point position. We want both x and y, or we autoposition the jump point. */
   xmlr_attr( node, "x", buf );
   if (buf == NULL)
      jp_setFlag(j,JP_AUTOPOS);
   else
      x = atof(buf);
   xmlr_attr( node, "y", buf );
   if (buf == NULL)
      jp_setFlag(j,JP_AUTOPOS);
   else
      y = atof(buf);

   /* Handle jump point type. */
   xmlr_attr( node, "type", buf );
   if (buf == NULL);
   else if (!strcmp(buf, "hidden"))
      jp_setFlag(j,JP_HIDDEN);
   else if (!strcmp(buf, "exitonly"))
      jp_setFlag(j,JP_EXITONLY);
   
   /* Handle jump point hide. */
   xmlr_attr( node, "hide", buf );
   if (buf == NULL)
      j->hide = HIDE_DEFAULT_JUMP;
   else
      j->hide = atoi(buf);

   /* Set some stuff. */
   j->target = target;
   free(buf);
   j->targetid = j->target->id;
   j->radius = 200.;

   if (!jp_isFlag(j,JP_AUTOPOS))
      vect_cset( &j->pos, x, y );

   /* Square to allow for linear multiplication with squared distances. */
   j->hide = pow2(j->hide);

   /* Added jump. */
   sys->njumps++;

   return 0;
}


/**
 * @brief Parses a single jump point for a system.
 *
 *    @param node Parent node containing jump point information.
 *    @param sys System to which the jump point belongs.
 *    @return 0 on success.
 */
static int system_parseJumpPoint( const xmlNodePtr node, StarSystem *sys )
{
   JumpPoint *j;
   char *buf;
   xmlNodePtr cur;
   double x, y;
   StarSystem *target;
   int pos;

   /* Get target. */
   xmlr_attr( node, "target", buf );
   if (buf == NULL) {
      WARN("JumpPoint node for system '%s' has no target attribute.", sys->name);
      return -1;
   }
   target = system_get(buf);
   if (target == NULL) {
      WARN("JumpPoint node for system '%s' has invalid target '%s'.", sys->name, buf );
      free(buf);
      return -1;
   }

#ifdef DEBUGGING
   int i;
   for (i=0; i<sys->njumps; i++) {
      j = &sys->jumps[i];
      if (j->targetid != target->id)
         continue;

      WARN("Star System '%s' has duplicate jump point to '%s'.",
            sys->name, target->name );
      break;
   }
#endif /* DEBUGGING */

   /* Allocate more space. */
   sys->jumps = realloc( sys->jumps, (sys->njumps+1)*sizeof(JumpPoint) );
   j = &sys->jumps[ sys->njumps ];
   memset( j, 0, sizeof(JumpPoint) );

   /* Set some stuff. */
   j->target = target;
   free(buf);
   j->targetid = j->target->id;
   j->radius = 200.;

   pos = 0;

   /* Parse data. */
   cur = node->xmlChildrenNode;
   do {
      xmlr_float( cur, "radius", j->radius );

      /* Handle position. */
      if (xml_isNode(cur,"pos")) {
         pos = 1;
         xmlr_attr( cur, "x", buf );
         if (buf==NULL) {
            WARN("JumpPoint for system '%s' has position node missing 'x' position, using 0.", sys->name);
            x = 0.;
         }
         else {
            x = atof(buf);
            free(buf);
         }
         xmlr_attr( cur, "y", buf );
         if (buf==NULL) {
            WARN("JumpPoint for system '%s' has position node missing 'y' position, using 0.", sys->name);
            y = 0.;
         }
         else {
            y = atof(buf);
            free(buf);
         }

         /* Set position. */
         vect_cset( &j->pos, x, y );
      }
      else if (xml_isNode(cur,"autopos"))
         jp_setFlag(j,JP_AUTOPOS);
      else if (xml_isNode(cur,"hidden"))
         jp_setFlag(j,JP_HIDDEN);
      else if (xml_isNode(cur,"exitonly"))
         jp_setFlag(j,JP_EXITONLY);
      else if (xml_isNode(cur,"hide")) {
         xmlr_float( cur,"hide", j->hide );
      }
   } while (xml_nextNode(cur));

   if (!jp_isFlag(j,JP_AUTOPOS) && !pos)
      WARN("JumpPoint in system '%s' is missing pos element but does not have autopos flag.", sys->name);

   /* Square to allow for linear multiplication with squared distances. */
   j->hide = pow2(j->hide);

   /* Added jump. */
   sys->njumps++;

   return 0;
}


/**
 * @brief Loads the jumps into a system.
 *
 *    @param parent System parent node.
 */
static void system_parseJumps( const xmlNodePtr parent )
{
   int i;
   StarSystem *sys;
   char* name;
   xmlNodePtr cur, node;

   name = xml_nodeProp(parent,"name"); /* already mallocs */
   sys = NULL;
   for (i=0; i<systems_nstack; i++) {
      if (strcmp( systems_stack[i].name, name)==0) {
         sys = &systems_stack[i];
         break;
      }
   }
   if (sys == NULL) {
      WARN("System '%s' was not found in the stack for some reason",name);
      return;
   }
   free(name); /* no more need for it */

   node  = parent->xmlChildrenNode;

   do { /* load all the data */
      if (xml_isNode(node,"jumps")) {
         cur = node->children;
         do {
            if (xml_isNode(cur,"jump"))
               system_parseJumpPoint( cur, sys );
         } while (xml_nextNode(cur));
      }
   } while (xml_nextNode(node));
}


/**
 * @brief Loads the entire universe into ram - pretty big feat eh?
 *
 *    @return 0 on success.
 */
int space_load (void)
{
   int i, j;
   int ret;
   StarSystem *sys;

   /* Loading. */
   systems_loading = 1;

   /* Load jump point graphic - must be before systems_load(). */
   jumppoint_gfx = gl_newSprite(  PLANET_GFX_SPACE_PATH"jumppoint.png", 4, 4, OPENGL_TEX_MIPMAPS );
   jumpbuoy_gfx = gl_newImage(  PLANET_GFX_SPACE_PATH"jumpbuoy.png", 0 );

   /* Load planets. */
   ret = planets_load();
   if (ret < 0)
      return ret;

   /* Load systems. */
   ret = systems_load();
   if (ret < 0)
      return ret;

   /* Done loading. */
   systems_loading = 0;

   /* Apply all the presences. */
   for (i=0; i<systems_nstack; i++)
      system_addAllPlanetsPresence(&systems_stack[i]);

   /* Determine dominant faction. */
   for (i=0; i<systems_nstack; i++)
      system_setFaction( &systems_stack[i] );

   /* Reconstruction. */
   systems_reconstructJumps();
   systems_reconstructPlanets();

   /* Fine tuning. */
   for (i=0; i<systems_nstack; i++) {
      sys = &systems_stack[i];

      /* Save jump indexes. */
      for (j=0; j<sys->njumps; j++)
         sys->jumps[j].targetid = sys->jumps[j].target->id;
      sys->ownerpresence = system_getPresence( sys, sys->faction );
   }

   return 0;
}


/**
 * @brief Loads the entire systems, needs to be called after planets_load.
 *
 * Does multiple passes to load:
 *
 *  - First loads the star systems.
 *  - Next sets the jump routes.
 *
 *    @return 0 on success.
 */
static int systems_load (void)
{
   uint32_t bufsize;
   char *buf, **system_files, *file;
   xmlNodePtr node;
   xmlDocPtr doc;
   StarSystem *sys;
   int i, len;
   uint32_t nfiles;

   /* Allocate if needed. */
   if (systems_stack == NULL) {
      systems_mstack = CHUNK_SIZE;
      systems_stack = malloc( sizeof(StarSystem) * systems_mstack );
      systems_nstack = 0;
   }

   system_files = ndata_list( SYSTEM_DATA_PATH, &nfiles );

   /*
    * First pass - loads all the star systems_stack.
    */
   for (i=0; i<(int)nfiles; i++) {

      len  = strlen(SYSTEM_DATA_PATH)+strlen(system_files[i])+2;
      file = malloc( len );
      nsnprintf( file, len, "%s%s", SYSTEM_DATA_PATH, system_files[i] );
      /* Load the file. */
      buf = ndata_read( file, &bufsize );
      doc = xmlParseMemory( buf, bufsize );
      if (doc == NULL) {
         WARN("%s file is invalid xml!",file);
         free(buf);
         continue;
      }

      node = doc->xmlChildrenNode; /* first planet node */
      if (node == NULL) {
         WARN("Malformed %s file: does not contain elements",file);
         xmlFreeDoc(doc);
         free(buf);
         continue;
      }

      sys = system_new();
      system_parse( sys, node );

      /* Clean up. */
      xmlFreeDoc(doc);
      free(buf);
      free( file );
   }

   /*
    * Second pass - loads all the jump routes.
    */
   for (i=0; i<(int)nfiles; i++) {

      len  = strlen(SYSTEM_DATA_PATH)+strlen(system_files[i])+2;
      file = malloc( len );
      nsnprintf( file, len, "%s%s", SYSTEM_DATA_PATH, system_files[i] );
      /* Load the file. */
      buf = ndata_read( file, &bufsize );
      free( file );
      doc = xmlParseMemory( buf, bufsize );
      if (doc == NULL) {
         free(buf);
         continue;
      }

      node = doc->xmlChildrenNode; /* first planet node */
      if (node == NULL) {
         xmlFreeDoc(doc);
         free(buf);
         continue;
      }

      system_parseJumps(node); /* will automatically load the jumps into the system */

      /* Clean up. */
      xmlFreeDoc(doc);
      free(buf);
   }

   DEBUG("Loaded %d Star System%s with %d Planet%s",
         systems_nstack, (systems_nstack==1) ? "" : "s",
         planet_nstack, (planet_nstack==1) ? "" : "s" );

   econ_init();

   /* Clean up. */
   for (i=0; i<(int)nfiles; i++)
      free( system_files[i] );
   free( system_files );

   return 0;
}


/**
 * @brief Renders the system.
 *
 *    @param dt Current delta tick.
 */
void space_render( const double dt )
{
   if (cur_system == NULL)
      return;

   if (cur_system->nebu_density > 0.)
      nebu_render(dt);
   else
      background_render(dt);
}


/**
 * @brief Renders the system overlay.
 *
 *    @param dt Current delta tick.
 */
void space_renderOverlay( const double dt )
{
   if (cur_system == NULL)
      return;

   if ((cur_system->nebu_density > 0.) &&
         !menu_isOpen( MENU_MAIN ))
      nebu_renderOverlay(dt);
}


/**
 * @brief Renders the current systemsplanets.
 */
void planets_render (void)
{
   int i;

   /* Must be a system. */
   if (cur_system==NULL)
      return;

   /* Render the jumps. */
   for (i=0; i < cur_system->njumps; i++)
      space_renderJumpPoint( &cur_system->jumps[i], i );

   /* Render the planets. */
   for (i=0; i < cur_system->nplanets; i++)
      if (cur_system->planets[i]->real == ASSET_REAL)
         space_renderPlanet( cur_system->planets[i] );
}


/**
 * @brief Renders a jump point.
 */
static void space_renderJumpPoint( JumpPoint *jp, int i )
{
   const glColour *c;

   if (jp_isFlag( jp, JP_EXITONLY ) || !jp_isKnown(jp))
      return;

   if ((player.p != NULL) && (i==player.p->nav_hyperspace) &&
         (pilot_isFlag(player.p, PILOT_HYPERSPACE) || space_canHyperspace(player.p)))
      c = &cGreen;
   else if (jp_isFlag(jp, JP_HIDDEN))
      c = &cRed;
   else
      c = NULL;

   gl_blitSprite( jumppoint_gfx, jp->pos.x, jp->pos.y, jp->sx, jp->sy, c );

   /* Draw buoys next to "highway" jump points. */
   if (jp->hide == 0.) {
      gl_blitSprite( jumpbuoy_gfx, jp->pos.x + 200 * jp->sina, jp->pos.y + 200 * jp->cosa, 0, 0, NULL ); /* Left */
      gl_blitSprite( jumpbuoy_gfx, jp->pos.x + -200 * jp->sina, jp->pos.y + -200 * jp->cosa, 0, 0, NULL ); /* Right */
   }
}


/**
 * @brief Renders a planet.
 */
static void space_renderPlanet( Planet *p )
{
   gl_blitSprite( p->gfx_space, p->pos.x, p->pos.y, 0, 0, NULL );
}


/**
 * @brief Cleans up the system.
 */
void space_exit (void)
{
   int i;
   Planet *pnt;

   /* Free jump point graphic. */
   if (jumppoint_gfx != NULL)
      gl_freeTexture(jumppoint_gfx);
   jumppoint_gfx = NULL;
   if (jumpbuoy_gfx != NULL)
      gl_freeTexture(jumpbuoy_gfx);
   jumpbuoy_gfx = NULL;

   /* Free the names. */
   if (planetname_stack != NULL)
      free(planetname_stack);
   if (systemname_stack != NULL)
      free(systemname_stack);
   spacename_nstack = 0;

   /* Free the planets. */
   for (i=0; i < planet_nstack; i++) {
      pnt = &planet_stack[i];

      free(pnt->name);

      free(pnt->description);
      free(pnt->bar_description);

      /* graphics */
      if (pnt->gfx_spaceName != NULL) {
         if (pnt->gfx_space != NULL)
            gl_freeTexture( pnt->gfx_space );
         free(pnt->gfx_spaceName);
         free(pnt->gfx_spacePath);
      }
      if (pnt->gfx_exterior != NULL) {
         free(pnt->gfx_exterior);
         free(pnt->gfx_exteriorPath);
      }

      /* Landing. */
      free(pnt->land_func);
      free(pnt->land_msg);
      free(pnt->bribe_msg);

      /* tech */
      if (pnt->tech != NULL)
         tech_groupDestroy( pnt->tech );

      /* commodities */
      free(pnt->commodities);
   }
   free(planet_stack);
   planet_stack = NULL;
   planet_nstack = 0;
   planet_mstack = 0;

   /* Free the systems. */
   for (i=0; i < systems_nstack; i++) {
      free(systems_stack[i].name);
      if (systems_stack[i].fleets)
         free(systems_stack[i].fleets);
      if (systems_stack[i].jumps)
         free(systems_stack[i].jumps);
      if (systems_stack[i].background)
         free(systems_stack[i].background);

      if(systems_stack[i].presence)
         free(systems_stack[i].presence);

      if (systems_stack[i].planets != NULL)
         free(systems_stack[i].planets);
      if (systems_stack[i].planetsid != NULL)
         free(systems_stack[i].planetsid);
   }
   free(systems_stack);
   systems_stack = NULL;
   systems_nstack = 0;
   systems_mstack = 0;

   /* Free landing lua. */
   if (landing_lua != NULL)
      lua_close( landing_lua );
   landing_lua = NULL;
}


/**
 * @brief Clears all system knowledge.
 */
void space_clearKnown (void)
{
   int i, j;
   StarSystem *sys;
   for (i=0; i<systems_nstack; i++) {
      sys = &systems_stack[i];
      sys_rmFlag(sys,SYSTEM_KNOWN);
      for (j=0; j<sys->njumps; j++)
         jp_rmFlag(&sys->jumps[j],JP_KNOWN);
   }
   for (j=0; j<planet_nstack; j++)
      planet_rmFlag(&planet_stack[j],PLANET_KNOWN);
}


/**
 * @brief Clears all system markers.
 */
void space_clearMarkers (void)
{
   int i;
   for (i=0; i<systems_nstack; i++) {
      sys_rmFlag(&systems_stack[i], SYSTEM_MARKED);
      systems_stack[i].markers_computer = 0;
      systems_stack[i].markers_plot  = 0;
      systems_stack[i].markers_high  = 0;
      systems_stack[i].markers_low   = 0;
   }
}


/**
 * @brief Clears all the system computer markers.
 */
void space_clearComputerMarkers (void)
{
   int i;
   for (i=0; i<systems_nstack; i++)
      sys_rmFlag(&systems_stack[i],SYSTEM_CMARKED);
}


/**
 * @brief Adds a marker to a system.
 *
 *    @param sys ID of the system to add marker to.
 *    @param type Type of the marker to add.
 *    @return 0 on success.
 */
int space_addMarker( int sys, SysMarker type )
{
   StarSystem *ssys;
   int *markers;

   /* Get the system. */
   ssys = system_getIndex(sys);
   if (ssys == NULL)
      return -1;

   /* Get the marker. */
   switch (type) {
      case SYSMARKER_COMPUTER:
         markers = &ssys->markers_computer;
         break;
      case SYSMARKER_LOW:
         markers = &ssys->markers_low;
         break;
      case SYSMARKER_HIGH:
         markers = &ssys->markers_high;
         break;
      case SYSMARKER_PLOT:
         markers = &ssys->markers_plot;
         break;
      default:
         WARN("Unknown marker type.");
         return -1;
   }

   /* Decrement markers. */
   (*markers)++;
   sys_setFlag(ssys, SYSTEM_MARKED);

   return 0;
}


/**
 * @brief Removes a marker from a system.
 *
 *    @param sys ID of the system to remove marker from.
 *    @param type Type of the marker to remove.
 *    @return 0 on success.
 */
int space_rmMarker( int sys, SysMarker type )
{
   StarSystem *ssys;
   int *markers;

   /* Get the system. */
   ssys = system_getIndex(sys);
   if (ssys == NULL)
      return -1;

   /* Get the marker. */
   switch (type) {
      case SYSMARKER_COMPUTER:
         markers = &ssys->markers_computer;
         break;
      case SYSMARKER_LOW:
         markers = &ssys->markers_low;
         break;
      case SYSMARKER_HIGH:
         markers = &ssys->markers_high;
         break;
      case SYSMARKER_PLOT:
         markers = &ssys->markers_plot;
         break;
      default:
         WARN("Unknown marker type.");
         return -1;
   }

   /* Decrement markers. */
   (*markers)--;
   if (*markers <= 0) {
      sys_rmFlag(ssys, SYSTEM_MARKED);
      (*markers) = 0;
   }

   return 0;
}


/**
 * @brief Saves what is needed to be saved for space.
 *
 *    @param writer XML writer to use.
 *    @return 0 on success.
 */
int space_sysSave( xmlTextWriterPtr writer )
{
<<<<<<< HEAD
   int i, j, g, changed;
=======
   int i, j, c, changed;
   char buf[32];
>>>>>>> f196e612
   StarSystem *sys;

   xmlw_startElem(writer,"space");

   for (i=0; i<systems_nstack; i++) {

      if (!sys_isKnown(&systems_stack[i])) continue; /* not known */

      xmlw_startElem(writer,"known");

      xmlw_attr(writer,"sys","%s",systems_stack[i].name);

      sys = &systems_stack[i];

      for (j=0; j<sys->nplanets; j++) {
         if (!planet_isKnown(sys->planets[j])) continue; /* not known */
         xmlw_elem(writer,"planet","%s",(sys->planets[j])->name);
      }

      for (j=0; j<sys->njumps; j++) {
         if (!jp_isKnown(&sys->jumps[j])) continue; /* not known */
         xmlw_elem(writer,"jump","%s",(&sys->jumps[j])->target->name);
      }

      xmlw_endElem(writer); /* "known" */
   }

      /* get changed economic values for all systems */
   for (i=0; i<systems_nstack; i++){
      sys = systems_stack+i;

         /* if prices haven't changed at all, continue */
      if (xml_econvals[i]==NULL && sys->given_prices==NULL)
         continue;
      if (xml_econvals[i]!=NULL){
         changed=0;
         for (g=0; g<econ_nprices; g++){
            if (xml_econvals[i][1+g]!=sys->given_prices[g]){
               changed=1;
               break;}
         }
         if (!changed) continue;
      }

      xmlw_startElem(writer,"sys_econ");
      xmlw_elem(writer,"name", "%s", sys->name);
      if (xml_econvals[i]==NULL || xml_econvals[i][0]!=sys->weight)
         xmlw_elem(writer, "weight", "%f", sys->weight);

      for (g=0; g<econ_nprices; g++) {  
         if (xml_econvals[i]==NULL || xml_econvals[i][1+g]!=sys->given_prices[g] || sys->given_prices[g]==0.0){
            xmlw_startElem(writer,"commodity");
            xmlw_elem(writer,"comm_name","%s",commodity_stack[g].name);
            xmlw_elem(writer,"given_price","%f", sys->given_prices[g]);
            xmlw_endElem(writer); /* "commodity" */
         }
      }
      xmlw_endElem(writer); /* "sys_econ" */
   }

<<<<<<< HEAD
   xmlw_elemEmpty(writer, "show_prices");
=======
      /* save any changed prices */
   xmlw_startElem(writer, "sys_econ");
   for (i=0; i<systems_nstack; i++){
      sys = systems_stack+i;

         /* if prices haven't changed from default values at all, continue */
      changed=0;
      if (xml_prices[i]==NULL)
         for (c=0; c<econ_nprices; c++){
            if (sys->is_priceset[c]){
               changed=1;
               break;}
            }
      else
         for (c=0; c<econ_nprices; c++)
            if (xml_prices[i][c]!=sys->prices[c]){
               changed=1;
               break;}
      if (!changed) continue;

      xmlw_startElem(writer,"prices");
      xmlw_attr(writer,"sys","%s",sys->name);
      for (c=0; c<econ_nprices; c++) {
         if ( sys->is_priceset[c] && (xml_prices[i]==NULL || sys->prices[c]!=xml_prices[i][c])){
            xmlw_startElem(writer,"commodity");
            xmlw_attr(writer, "name", "%s", commodity_stack[c].name);
            nsnprintf(buf, 32, "%.2f", sys->prices[c]);
            xmlw_str(writer, "%s", buf);
            xmlw_endElem(writer); /* "commodity" */
         }
      }
      xmlw_endElem(writer); /* prices */
   }
   xmlw_endElem(writer); /* "sys_econ" */

   if (show_prices)
      xmlw_elemEmpty(writer, "show_prices");
>>>>>>> f196e612

   xmlw_endElem(writer); /* "space" */

   return 0;
}


/**
 * @brief Loads player's space properties from an XML node.
 *
 *    @param parent Parent node for space.
 *    @return 0 on success.
 */
int space_sysLoad( xmlNodePtr parent )
{
   xmlNodePtr node, cur;
   StarSystem *sys;
   char *str;

   space_clearKnown();

   node = parent->xmlChildrenNode;
   do {
      if (xml_isNode(node,"space")) {
         cur = node->xmlChildrenNode;

         do {

            if (xml_isNode(cur,"known")) {
               xmlr_attr(cur,"sys",str);
               if (str != NULL) { /* check for 5.0 saves */
                  sys = system_get(str);
                  free(str);
               }
               else /* load from 5.0 saves */
                  sys = system_get(xml_get(cur));
               if (sys != NULL) { /* Must exist */
                  sys_setFlag(sys,SYSTEM_KNOWN);
                  space_parseAssets(cur, sys);
               }
            }
            else if (xml_isNode(cur, "sys_econ")){
<<<<<<< HEAD
               space_parseSysSave(cur);
=======
               space_parsePricesSave(cur);
>>>>>>> f196e612
            }
            else if (xml_isNode(cur, "show_prices"))
               set_showPrice(1);

         } while (xml_nextNode(cur));
      }
   } while (xml_nextNode(node));

   econ_refreshsolutions();
   econ_updateprices();

   return 0;
}

/**
 * @brief Parses assets in a system.
 *
 *    @param parent Node of the system.
 *    @return 0 on success.
 */
static int space_parseAssets( xmlNodePtr parent, StarSystem* sys )
{
   xmlNodePtr node;
   Planet *planet;
   JumpPoint *jp;

   node = parent->xmlChildrenNode;

   do {
      if (xml_isNode(node,"planet")) {
         planet = planet_get(xml_get(node));
         if (planet != NULL) /* Must exist */
            planet_setKnown(planet);
      }
      else if (xml_isNode(node,"jump")) {
         jp = jump_get(xml_get(node), sys);
         if (jp != NULL) /* Must exist */
            jp_setFlag(jp,JP_KNOWN);
      }
   } while (xml_nextNode(node));

   return 0;
}

/**
 * @brief Parses economic values in a system from a savegame
 *
 *    @param parent Node of the system.
 *    @return 0 on success.
 */
<<<<<<< HEAD
static int space_parseSysSave( xmlNodePtr Econ )
{

   xmlNodePtr node, snode;
   Commodity *comm;
   StarSystem *sys = NULL;
   char *comm_name=NULL;
   char *sname=NULL;
   float val;

   node = Econ->xmlChildrenNode;

   do {

      xmlr_str(node, "name", sname);
      if (sname==NULL)
         continue;
      sys = system_get(sname);
      if (sys==NULL)
         WARN("Could not get system named %s",sys);

      xmlr_float(node, "weight", sys->weight);

      if (xml_isNode(node, "commodity")){

         snode = node->xmlChildrenNode;
         do {
            xmlr_str(snode, "comm_name", comm_name);
            xmlr_float(snode, "given_price", val);
         } while (xml_nextNode(snode));

         comm = commodity_get(comm_name);
         if (comm==NULL)
            continue;
         if (sys->given_prices==NULL) 
            sys->given_prices = (float *) calloc(sizeof(float), econ_nprices);
         sys->given_prices[comm->index] = val;

         comm_name = NULL;
      }

=======
static int space_parsePricesSave( xmlNodePtr Econ )
{

   xmlNodePtr node, cur;
   Commodity *comm;
   StarSystem *sys = NULL;
   char *tmp;
   node = Econ->xmlChildrenNode;

   do {
      /* get system prices */
      if (xml_isNode(node, "prices")){

         xmlr_attr(node,"sys",tmp);
         sys=system_get(tmp);
         if (sys==NULL){
            WARN("Invalid system name %s in save\n",tmp);
            return -1;
         }
         cur = node->children;
         do {
            if (sys==NULL)
               continue;

            if (xml_isNode(cur,"commodity")){
               xmlr_attr(cur, "name", tmp);
               comm=commodity_get(tmp);
               if (comm==NULL)
                  continue;
               sys->is_priceset[comm->index]=1;
               xmlr_float(cur ,"commodity" ,sys->prices[comm->index]);
            }
         } while (xml_nextNode(cur));
         continue;
      }
>>>>>>> f196e612
   } while (xml_nextNode(node));
   
   return 0;
}

/**
 * @brief Gets the index of the presence element for a faction.
 *          Creates one if it doesn't exist.
 *
 *    @param sys Pointer to the system to check.
 *    @param faction The index of the faction to search for.
 *    @return The index of the presence array for faction.
 */
static int getPresenceIndex( StarSystem *sys, int faction )
{
   int i;

   /* Check for NULL and display a warning. */
   if(sys == NULL) {
      WARN("sys == NULL");
      return 0;
   }

   /* If there is no array, create one and return 0 (the index). */
   if (sys->presence == NULL) {
      sys->npresence = 1;
      sys->presence  = malloc( sizeof(SystemPresence) );

      /* Set the defaults. */
      sys->presence[0].faction   = faction;
      sys->presence[0].value     = 0 ;
      sys->presence[0].curUsed   = 0 ;
      sys->presence[0].timer     = 0.;
      return 0;
   }

   /* Go through the array, looking for the faction. */
   for (i = 0; i < sys->npresence; i++)
      if (sys->presence[i].faction == faction)
         return i;

   /* Grow the array. */
   i = sys->npresence;
   sys->npresence++;
   sys->presence = realloc(sys->presence, sizeof(SystemPresence) * sys->npresence);
   sys->presence[i].faction = faction;
   sys->presence[i].value = 0;

   return i;
}


/**
 * @brief Do some cleanup work after presence values have been adjusted.
 *
 *    @param sys Pointer to the system to cleanup.
 */
static void presenceCleanup( StarSystem *sys )
{
   int i;

   /* Reset the spilled variable for the entire universe. */
   for (i=0; i < systems_nstack; i++)
      systems_stack[i].spilled = 0;

   /* Check for NULL and display a warning. */
   if (sys == NULL) {
      WARN("sys == NULL");
      return;
   }

   /* Check the system for 0 and negative-value presences. */
   for (i=0; i < sys->npresence; i++) {
      if (sys->presence[i].value > 0.)
         continue;

      /* Remove the element with invalid value. */
      memmove(&sys->presence[i], &sys->presence[i + 1],
              sizeof(SystemPresence) * (sys->npresence - (i + 1)));
      sys->npresence--;
      sys->presence = realloc(sys->presence, sizeof(SystemPresence) * sys->npresence);
      i--;  /* We'll want to check the new value we just copied in. */
   }
}


/**
 * @brief Sloppily sanitize invalid presences across all systems.
 */
void system_presenceCleanupAll( void )
{
   int i;

   for (i=0; i<systems_nstack; i++)
      presenceCleanup( &systems_stack[i] );
}


/**
 * @brief Adds (or removes) some presence to a system.
 *
 *    @param sys Pointer to the system to add to or remove from.
 *    @param faction The index of the faction to alter presence for.
 *    @param amount The amount of presence to add (negative to subtract).
 *    @param range The range of spill of the presence.
 */
void system_addPresence( StarSystem *sys, int faction, double amount, int range )
{
   int i, x, curSpill;
   Queue q, qn;
   StarSystem *cur;

   /* Check for NULL and display a warning. */
   if (sys == NULL) {
      WARN("sys == NULL");
      return;
   }

   /* Check that we have a sane faction. (-1 == bobbens == insane)*/
   if (faction_isFaction(faction) == 0)
      return;

   /* Check that we're actually adding any. */
   if (amount == 0)
      return;

   /* Add the presence to the current system. */
   i = getPresenceIndex(sys, faction);
   sys->presence[i].value += amount;

   /* If there's no range, we're done here. */
   if (range < 1)
      return;

   /* Add the spill. */
   sys->spilled   = 1;
   curSpill       = 0;
   q              = q_create();
   qn             = q_create();

   /* Create the initial queue consisting of sys adjacencies. */
   for (i=0; i < sys->njumps; i++) {
      if (sys->jumps[i].target->spilled == 0 && !jp_isFlag( &sys->jumps[i], JP_HIDDEN ) && !jp_isFlag( &sys->jumps[i], JP_EXITONLY )) {
         q_enqueue( q, sys->jumps[i].target );
         sys->jumps[i].target->spilled = 1;
      }
   }

   /* If it's empty, something's wrong. */
   if (q_isEmpty(q)) {
      /* Means system isn't connected. */
      /*WARN("q is empty after getting adjacencies of %s.", sys->name);*/
      q_destroy(q);
      q_destroy(qn);
      presenceCleanup(sys);
      return;
   }

   while (curSpill < range) {
      /* Pull one off the current range queue. */
      cur = q_dequeue(q);

      /* Ran out of candidates before running out of spill range! */
      if (cur == NULL)
         break;

      /* Enqueue all its adjacencies to the next range queue. */
      for (i=0; i<cur->njumps; i++) {
         if (cur->jumps[i].target->spilled == 0 && !jp_isFlag( &cur->jumps[i], JP_HIDDEN ) && !jp_isFlag( &cur->jumps[i], JP_EXITONLY )) {
            q_enqueue( qn, cur->jumps[i].target );
            cur->jumps[i].target->spilled = 1;
         }
      }

      /* Spill some presence. */
      x = getPresenceIndex(cur, faction);
      cur->presence[x].value += amount / (2 + curSpill);

      /* Check to see if we've finished this range and grab the next queue. */
      if (q_isEmpty(q)) {
         curSpill++;
         q_destroy(q);
         q  = qn;
         qn = q_create();
      }
   }

   /* Destroy the queues. */
   q_destroy(q);
   q_destroy(qn);

   /* Clean up our mess. */
   presenceCleanup(sys);

   return;
}


/**
 * @brief Get the presence of a faction in a system.
 *
 *    @param sys Pointer to the system to process.
 *    @param faction The faction to get the presence for.
 *    @return The amount of presence the faction has in the system.
 */
double system_getPresence( StarSystem *sys, int faction )
{
   int i;

   /* Check for NULL and display a warning. */
   if(sys == NULL) {
      WARN("sys == NULL");
      return 0;
   }

   /* If there is no array, there is no presence. */
   if (sys->presence == NULL)
      return 0;

   /* Go through the array, looking for the faction. */
   for (i = 0; i < sys->npresence; i++) {
      if (sys->presence[i].faction == faction)
         return sys->presence[i].value;
   }

   /* If it's not in there, it's zero. */
   return 0;
}


/**
 * @brief Go through all the assets and call system_addPresence().
 *
 *    @param sys Pointer to the system to process.
 */
void system_addAllPlanetsPresence( StarSystem *sys )
{
   int i;

   /* Check for NULL and display a warning. */
   if(sys == NULL) {
      WARN("sys == NULL");
      return;
   }

   for(i=0; i<sys->nplanets; i++)
      system_addPresence(sys, sys->planets[i]->faction, sys->planets[i]->presenceAmount, sys->planets[i]->presenceRange);
}


/**
 * @brief Reset the presence of all systems.
 */
void space_reconstructPresences( void )
{
   int i;

   /* Reset the presence in each system. */
   for (i=0; i<systems_nstack; i++) {
      if (systems_stack[i].presence)
         free(systems_stack[i].presence);
      systems_stack[i].presence  = NULL;
      systems_stack[i].npresence = 0;
      systems_stack[i].ownerpresence = 0.;
   }

   /* Re-add presence to each system. */
   for (i=0; i<systems_nstack; i++)
      system_addAllPlanetsPresence(&systems_stack[i]);

   /* Determine dominant faction. */
   for (i=0; i<systems_nstack; i++) {
      system_setFaction( &systems_stack[i] );
      systems_stack[i].ownerpresence = system_getPresence( &systems_stack[i], systems_stack[i].faction );
   }
}


/**
 * @brief See if the system has a planet or station.
 *
 *    @param sys Pointer to the system to process.
 *    @return 0 If empty; otherwise 1.
 */
int system_hasPlanet( const StarSystem *sys )
{
   int i;

   /* Check for NULL and display a warning. */
   if (sys == NULL) {
      WARN("sys == NULL");
      return 0;
   }

   /* Go through all the assets and look for a real one. */
   for (i = 0; i < sys->nplanets; i++)
      if (sys->planets[i]->real == ASSET_REAL)
         return 1;

   return 0;
}


/**
 * @brief Removes active presence.
 */
void system_rmCurrentPresence( StarSystem *sys, int faction, double amount )
{
   int id, errf;
   lua_State *L;
   SystemPresence *presence;

   /* Remove the presence. */
   id = getPresenceIndex( cur_system, faction );
   sys->presence[id].curUsed -= amount;

   /* Sanity. */
   presence = &sys->presence[id];
   presence->curUsed = MAX( 0, sys->presence[id].curUsed );

   /* Run lower hook. */
   L = faction_getScheduler( faction );

#if DEBUGGING
   lua_pushcfunction(L, nlua_errTrace);
   errf = -5;
#else /* DEBUGGING */
   errf = 0;
#endif /* DEBUGGING */

   /* Run decrease function if applicable. */
   lua_getglobal( L, "decrease" ); /* f */
   if (lua_isnil(L,-1)) {
#if DEBUGGING
      lua_pop(L,2);
#else /* DEBUGGING */
      lua_pop(L,1);
#endif /* DEBUGGING */
      return;
   }
   lua_pushnumber( L, presence->curUsed ); /* f, cur */
   lua_pushnumber( L, presence->value );   /* f, cur, max */
   lua_pushnumber( L, presence->timer );   /* f, cur, max, timer */

   /* Actually run the function. */
   if (lua_pcall(L, 3, 1, errf)) { /* error has occurred */
      WARN("Lua decrease script for faction '%s' : %s",
            faction_name( faction ), lua_tostring(L,-1));
#if DEBUGGING
      lua_pop(L,2);
#else /* DEBUGGING */
      lua_pop(L,1);
#endif /* DEBUGGING */
      return;
   }

   /* Output is handled the same way. */
   if (!lua_isnumber(L,-1)) {
      WARN("Lua spawn script for faction '%s' failed to return timer value.",
            faction_name( presence->faction ) );
#if DEBUGGING
      lua_pop(L,2);
#else /* DEBUGGING */
      lua_pop(L,1);
#endif /* DEBUGGING */
      return;
   }
   presence->timer = lua_tonumber(L,-1);
#if DEBUGGING
   lua_pop(L,2);
#else /* DEBUGGING */
   lua_pop(L,1);
#endif /* DEBUGGING */
}


<|MERGE_RESOLUTION|>--- conflicted
+++ resolved
@@ -106,12 +106,8 @@
 static int space_simulating = 0; /** Are we simulating space? */
 extern int econ_nprices;
 extern Commodity *commodity_stack;
-<<<<<<< HEAD
-extern float **xml_econvals;
-=======
 extern float **xml_prices;
 extern char show_prices;
->>>>>>> f196e612
 
 
 /*
@@ -143,11 +139,7 @@
 static int system_parseJumpPoint( const xmlNodePtr node, StarSystem *sys );
 static int system_parseJumpPointDiff( const xmlNodePtr node, StarSystem *sys );
 static void system_parseJumps( const xmlNodePtr parent );
-<<<<<<< HEAD
-static int space_parseSysSave( xmlNodePtr node );
-=======
 static int space_parsePricesSave( xmlNodePtr node );
->>>>>>> f196e612
 /* misc */
 static int getPresenceIndex( StarSystem *sys, int faction );
 static void presenceCleanup( StarSystem *sys );
@@ -294,7 +286,7 @@
  *    @param p Planet to get price at.
  *    @param c Commodity to get price of.
  */
-credits_t planet_commodityPrice( const Planet *p, const Commodity *c )  //move to economy.c ?
+credits_t planet_commodityPrice( const Planet *p, const Commodity *c )
 {
    char *sysname;
    StarSystem *sys;
@@ -312,11 +304,7 @@
    sysname = planet_getSystem( p->name );
    sys = system_get( sysname );
 
-<<<<<<< HEAD
-   return sys->real_prices[c->index] * c->price;
-=======
    return sys->prices[c->index] * c->price;
->>>>>>> f196e612
 }
 
  
@@ -2408,15 +2396,9 @@
 static StarSystem* system_parse( StarSystem *sys, const xmlNodePtr parent )
 {
    char *ptrc;
-<<<<<<< HEAD
-   xmlNodePtr cur, ccur, node;
-   Commodity *comm;
-   char *comm_name;
-=======
    xmlNodePtr cur, node;
    Commodity *comm;
    char *tmp;
->>>>>>> f196e612
    uint32_t flags;
 
    /* Clear memory for sane defaults. */
@@ -2481,25 +2463,6 @@
          } while (xml_nextNode(cur));
          continue;
       }
-<<<<<<< HEAD
-      /* get preferred prices, and their respective weight */
-      else if (xml_isNode(node, "prices")){
-         cur = node->children;
-         sys->given_prices = malloc(sizeof(float)*econ_nprices);
-         sys->weight = DEFAULT_GLOBAL_WEIGHT;
-         do {
-            xmlr_int( cur, "weight", sys->weight)
-            if (xml_isNode(cur,"price")){
-               ccur = cur->children;
-               comm_name=NULL;
-               do { 
-                  xmlr_strd( ccur, "name", comm_name );
-                  comm=commodity_getW(comm_name);
-                  if (comm==NULL) continue;
-                  xmlr_float( ccur, "preferred", sys->given_prices[comm->index]);
-               } while (xml_nextNode(ccur));
-            }
-=======
       /* prices */
       else if (xml_isNode(node, "prices")) {
          cur = node->children;
@@ -2513,7 +2476,6 @@
                xmlr_float(cur, "commodity", sys->prices[comm->index]); /* the price */
             }
 
->>>>>>> f196e612
          } while (xml_nextNode(cur));
          continue;
       }
@@ -3326,12 +3288,8 @@
  */
 int space_sysSave( xmlTextWriterPtr writer )
 {
-<<<<<<< HEAD
-   int i, j, g, changed;
-=======
    int i, j, c, changed;
    char buf[32];
->>>>>>> f196e612
    StarSystem *sys;
 
    xmlw_startElem(writer,"space");
@@ -3356,45 +3314,9 @@
          xmlw_elem(writer,"jump","%s",(&sys->jumps[j])->target->name);
       }
 
-      xmlw_endElem(writer); /* "known" */
-   }
-
-      /* get changed economic values for all systems */
-   for (i=0; i<systems_nstack; i++){
-      sys = systems_stack+i;
-
-         /* if prices haven't changed at all, continue */
-      if (xml_econvals[i]==NULL && sys->given_prices==NULL)
-         continue;
-      if (xml_econvals[i]!=NULL){
-         changed=0;
-         for (g=0; g<econ_nprices; g++){
-            if (xml_econvals[i][1+g]!=sys->given_prices[g]){
-               changed=1;
-               break;}
-         }
-         if (!changed) continue;
-      }
-
-      xmlw_startElem(writer,"sys_econ");
-      xmlw_elem(writer,"name", "%s", sys->name);
-      if (xml_econvals[i]==NULL || xml_econvals[i][0]!=sys->weight)
-         xmlw_elem(writer, "weight", "%f", sys->weight);
-
-      for (g=0; g<econ_nprices; g++) {  
-         if (xml_econvals[i]==NULL || xml_econvals[i][1+g]!=sys->given_prices[g] || sys->given_prices[g]==0.0){
-            xmlw_startElem(writer,"commodity");
-            xmlw_elem(writer,"comm_name","%s",commodity_stack[g].name);
-            xmlw_elem(writer,"given_price","%f", sys->given_prices[g]);
-            xmlw_endElem(writer); /* "commodity" */
-         }
-      }
-      xmlw_endElem(writer); /* "sys_econ" */
-   }
-
-<<<<<<< HEAD
-   xmlw_elemEmpty(writer, "show_prices");
-=======
+      xmlw_endElem(writer);
+   }
+
       /* save any changed prices */
    xmlw_startElem(writer, "sys_econ");
    for (i=0; i<systems_nstack; i++){
@@ -3432,7 +3354,6 @@
 
    if (show_prices)
       xmlw_elemEmpty(writer, "show_prices");
->>>>>>> f196e612
 
    xmlw_endElem(writer); /* "space" */
 
@@ -3460,7 +3381,6 @@
          cur = node->xmlChildrenNode;
 
          do {
-
             if (xml_isNode(cur,"known")) {
                xmlr_attr(cur,"sys",str);
                if (str != NULL) { /* check for 5.0 saves */
@@ -3475,11 +3395,7 @@
                }
             }
             else if (xml_isNode(cur, "sys_econ")){
-<<<<<<< HEAD
-               space_parseSysSave(cur);
-=======
                space_parsePricesSave(cur);
->>>>>>> f196e612
             }
             else if (xml_isNode(cur, "show_prices"))
                set_showPrice(1);
@@ -3487,9 +3403,6 @@
          } while (xml_nextNode(cur));
       }
    } while (xml_nextNode(node));
-
-   econ_refreshsolutions();
-   econ_updateprices();
 
    return 0;
 }
@@ -3530,49 +3443,6 @@
  *    @param parent Node of the system.
  *    @return 0 on success.
  */
-<<<<<<< HEAD
-static int space_parseSysSave( xmlNodePtr Econ )
-{
-
-   xmlNodePtr node, snode;
-   Commodity *comm;
-   StarSystem *sys = NULL;
-   char *comm_name=NULL;
-   char *sname=NULL;
-   float val;
-
-   node = Econ->xmlChildrenNode;
-
-   do {
-
-      xmlr_str(node, "name", sname);
-      if (sname==NULL)
-         continue;
-      sys = system_get(sname);
-      if (sys==NULL)
-         WARN("Could not get system named %s",sys);
-
-      xmlr_float(node, "weight", sys->weight);
-
-      if (xml_isNode(node, "commodity")){
-
-         snode = node->xmlChildrenNode;
-         do {
-            xmlr_str(snode, "comm_name", comm_name);
-            xmlr_float(snode, "given_price", val);
-         } while (xml_nextNode(snode));
-
-         comm = commodity_get(comm_name);
-         if (comm==NULL)
-            continue;
-         if (sys->given_prices==NULL) 
-            sys->given_prices = (float *) calloc(sizeof(float), econ_nprices);
-         sys->given_prices[comm->index] = val;
-
-         comm_name = NULL;
-      }
-
-=======
 static int space_parsePricesSave( xmlNodePtr Econ )
 {
 
@@ -3608,7 +3478,6 @@
          } while (xml_nextNode(cur));
          continue;
       }
->>>>>>> f196e612
    } while (xml_nextNode(node));
    
    return 0;
