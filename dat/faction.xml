﻿<?xml version="1.0" encoding="UTF-8"?>
<Factions>
 <faction name="Dummy">
  <static />
  <invisible />
  <player>0</player>
  <allies />
  <enemies />
 </faction>
 <faction name="Independent">
  <known/>
  <player>3</player>
  <colour>blue</colour>
  <spawn>independent</spawn>
  <standing>independent</standing>
  <allies>
  </allies>
  <enemies>
   <enemy>Pirate</enemy>
  </enemies>
 </faction>
 <faction name="Civilian">
  <invisible />
  <static />
  <known/>
  <player>0</player>
  <colour>black</colour>
  <spawn>civilian</spawn>
  <allies>
  </allies>
  <enemies>
   <enemy>Pirate</enemy>
  </enemies>
 </faction>
 <faction name="Proteron">
  <logo>proteron</logo>
  <longname>Proteron</longname>
  <player>3</player>
  <colour>purple</colour>
  <spawn>proteron</spawn>
  <standing>proteron</standing>
  <equip>empire</equip>
  <allies>
  </allies>
  <enemies>
   <enemy>Pirate</enemy>
  </enemies>
 </faction>
 <faction name="Frontier">
  <known/>
  <logo>frontier</logo>
  <longname>Frontier Alliance</longname>
  <player>3</player>
  <colour>yellow</colour>
  <spawn>frontier</spawn>
  <standing>independent</standing>
  <allies>
  </allies>
  <enemies>
   <enemy>Pirate</enemy>
  </enemies>
 </faction>
 <faction name="Trader">
  <known/>
  <logo>trader</logo>
  <longname>Space Traders Guild</longname>
  <player>3</player>
  <spawn>trader</spawn>
  <standing>trader</standing>
  <allies>
  </allies>
  <enemies>
   <enemy>Pirate</enemy>
   <enemy>Raider</enemy>
  </enemies>
 </faction>
 <faction name="Pirate">
  <known/>
  <logo>pirate</logo>
  <longname>Galactic Pirates</longname>
  <player>-20</player>
  <colour>red</colour>
  <spawn>pirate</spawn>
  <standing>pirate</standing>
  <equip>pirate</equip>
  <enemies>
   <enemy>Civilian</enemy>
   <enemy>Empire</enemy>
   <enemy>Soromid</enemy>
   <enemy>Dvaered</enemy>
   <enemy>Za'lek</enemy>
   <enemy>Collective</enemy>
   <enemy>Sirius</enemy>
   <enemy>Frontier</enemy>
   <enemy>Trader</enemy>
   <enemy>Independent</enemy>
   <enemy>Goddard</enemy>
   <enemy>Proteron</enemy>
   <enemy>Thurion</enemy>
  </enemies>
 </faction>
 <faction name="Empire">
  <known/>
  <logo>empire</logo>
  <colour>green</colour>
  <player>1</player>
  <spawn>empire</spawn>
  <standing>empire</standing>
  <equip>empire</equip>
  <allies>
   <ally>Dvaered</ally>
   <ally>Goddard</ally>
  </allies>
  <enemies>
   <enemy>Pirate</enemy>
   <enemy>Collective</enemy>
  </enemies>
 </faction>
 <faction name="Soromid">
  <known/>
  <logo>soromid</logo>
  <colour>orange</colour>
  <player>0</player>
  <spawn>soromid</spawn>
  <standing>soromid</standing>
  <allies/>
  <enemies>
   <enemy>Pirate</enemy>
  </enemies>
 </faction>
 <faction name="Thurion">
  <logo>thurion</logo>
  <colour>grey50</colour>
<<<<<<< HEAD
  <player>1</player>
  <lua>thurion</lua>
  <spawn>thurion</spawn>
=======
  <spawn>independent</spawn>
  <standing>independent</standing>
  <player>1</player>
>>>>>>> a1a541ba
  <enemies>
   <enemy>Pirate</enemy>
  </enemies>
 </faction>
 <faction name="Collective">
  <static />
  <known/>
  <logo>collective</logo>
  <player>-100</player>
  <colour>silver</colour>
  <spawn>collective</spawn>
  <equip>collective</equip>
  <enemies>
   <enemy>Empire</enemy>
   <enemy>Pirate</enemy>
  </enemies>
 </faction>
 <faction name="FLF">
  <known/>
  <logo>flf</logo>
  <longname>Frontier Liberation Front</longname>
  <player>0</player>
  <colour>orange</colour>
  <spawn>flf</spawn>
  <standing>flf</standing>
  <equip>pirate</equip>
  <enemies>
   <enemy>Dvaered</enemy>
  </enemies>
 </faction>
 <faction name="Dvaered">
  <known/>
  <logo>dvaered</logo>
  <colour>brown</colour>
  <longname>House Dvaered</longname>
  <player>1</player>
  <spawn>dvaered</spawn>
  <standing>dvaered</standing>
  <equip>dvaered</equip>
  <allies>
   <ally>Empire</ally>
  </allies>
  <enemies>
   <enemy>Pirate</enemy>
   <enemy>FLF</enemy>
  </enemies>
 </faction>
 <faction name="Za'lek">
  <known/>
  <logo>zalek</logo>
  <longname>House Za'lek</longname>
  <player>2</player>
  <spawn>zalek</spawn>
  <standing>zalek</standing>
  <allies>
  </allies>
  <enemies>
   <enemy>Pirate</enemy>
  </enemies>
 </faction>
 <faction name="Sirius">
  <known/>
  <logo>sirius</logo>
  <colour>aqua</colour>
  <longname>House Sirius</longname>
  <player>3</player>
  <spawn>sirius</spawn>
  <standing>sirius</standing>
  <equip>sirius</equip>
  <allies>
  </allies>
  <enemies>
   <enemy>Pirate</enemy>
  </enemies>
 </faction>
 <faction name="Goddard">
  <known/>
  <logo>goddard</logo>
  <colour>blue</colour>
  <longname>House Goddard</longname>
  <player>2</player>
  <spawn>goddard</spawn>
  <standing>independent</standing>
  <equip>empire</equip>
  <allies>
   <ally>Empire</ally>
  </allies>
  <enemies>
   <enemy>Pirate</enemy>
  </enemies>
 </faction>
 <faction name="Mercenary">
  <invisible />
  <static />
  <player>0</player>
  <allies />
  <enemies />
 </faction>
 <faction name="Raider">
  <invisible />
  <static />
  <longname>Galactic Pirates</longname>
  <player>-100</player>
  <colour>red</colour>
  <enemies>
   <enemy>Trader</enemy>
  </enemies>
 </faction>
 <faction name="Derelict">
  <invisible />
  <static />
  <player>0</player>
  <allies />
  <enemies />
 </faction>
 <faction name="Four Winds">
  <invisible />
  <static />
  <player>0</player>
  <allies />
  <enemies>
   <enemy>Shadow_pirates</enemy>
   <enemy>Rogue Four Winds</enemy>
  </enemies>
 </faction>
 <faction name="Rogue Four Winds">
  <display>Four Winds</display>
  <invisible />
  <static />
  <player>0</player>
  <allies />
  <enemies>
   <enemy>Four Winds</enemy>
  </enemies>
 </faction>
 <faction name="Shadow_pirates">
  <display>Pirate</display>
  <invisible />
  <static />
  <allies />
  <player>-100</player>
  <enemies>
   <enemy>Four Winds</enemy>
   <enemy>Diplomatic</enemy>
  </enemies>
 </faction>
 <faction name="Diplomatic">
  <invisible />
  <static />
  <player>0</player>
  <colour>blue</colour>
  <allies>
  </allies>
  <enemies>
   <enemy>Shadow_pirates</enemy>
  </enemies>
 </faction>
 <faction name="Associates">
  <invisible />
  <static />
  <allies />
  <player>0</player>
  <enemies>
   <enemy>Thugs</enemy>
  </enemies>
 </faction>
 <faction name="Thugs">
  <invisible />
  <static />
  <allies />
  <player>0</player>
  <enemies>
   <enemy>Associates</enemy>
  </enemies>
 </faction>
 <faction name="Achack_sirius">
  <display>Sirius</display>
  <invisible />
  <static />
  <allies />
  <player>0</player>
  <enemies>
   <enemy>Achack_thugs</enemy>
  </enemies>
 </faction>
 <faction name="Achack_thugs">
  <display>Thugs</display>
  <invisible />
  <static />
  <allies />
  <player>0</player>
  <enemies>
   <enemy>Achack_sirius</enemy>
  </enemies>
 </faction>
 <faction name="Kidnappers">
  <display>Pirate</display>
  <invisible />
  <static />
  <logo>pirate</logo>
  <colour>red</colour>
  <allies />
  <player>0</player>
  <enemies />
 </faction>
</Factions><|MERGE_RESOLUTION|>--- conflicted
+++ resolved
@@ -131,15 +131,11 @@
  <faction name="Thurion">
   <logo>thurion</logo>
   <colour>grey50</colour>
-<<<<<<< HEAD
+  <spawn>independent</spawn>
+  <standing>independent</standing>
   <player>1</player>
   <lua>thurion</lua>
   <spawn>thurion</spawn>
-=======
-  <spawn>independent</spawn>
-  <standing>independent</standing>
-  <player>1</player>
->>>>>>> a1a541ba
   <enemies>
    <enemy>Pirate</enemy>
   </enemies>
