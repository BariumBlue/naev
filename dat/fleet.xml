--- conflicted
+++ resolved
@@ -116,11 +116,7 @@
  <fleet name="Small Trader Convoy A">
   <ai>trader</ai>
   <faction>Trader</faction>
-<<<<<<< HEAD
-  <strength>200</strength>
-=======
   <strength>100</strength>
->>>>>>> b1598969
   <pilots>
    <pilot chance="100" ship="Llama"></pilot>
    <pilot chance="100" ship="Llama"></pilot>
@@ -241,11 +237,7 @@
  <fleet name="FLF Vendetta Sextet">
   <ai>flf</ai>
   <faction>FLF</faction>
-<<<<<<< HEAD
-  <strength>250</strength>
-=======
   <strength>200</strength>
->>>>>>> b1598969
   <pilots>
    <pilot chance="100" ship="Vendetta"></pilot>
    <pilot chance="100" ship="Vendetta"></pilot>
@@ -268,11 +260,7 @@
  <fleet name="FLF Sml Force">
   <ai>flf</ai>
   <faction>FLF</faction>
-<<<<<<< HEAD
-  <strength>250</strength>
-=======
   <strength>150</strength>
->>>>>>> b1598969
   <pilots>
    <pilot chance="100" ship="Hyena"></pilot>
    <pilot chance="100" ship="Hyena"></pilot>
@@ -283,28 +271,20 @@
  <fleet name="FLF Med Force">
   <ai>flf</ai>
   <faction>FLF</faction>
-<<<<<<< HEAD
+  <strength>200</strength>
+  <pilots>
+   <pilot chance="100" ship="Hyena"></pilot>
+   <pilot chance="100" ship="Hyena"></pilot>
+   <pilot chance="100" ship="Hyena"></pilot>
+   <pilot chance="100" ship="Vendetta"></pilot>
+   <pilot chance="100" ship="Vendetta"></pilot>
+   <pilot chance="100" ship="Lancelot"></pilot>
+  </pilots>
+ </fleet>
+ <fleet name="FLF Lge Force">
+  <ai>flf</ai>
+  <faction>FLF</faction>
   <strength>300</strength>
-=======
-  <strength>200</strength>
->>>>>>> b1598969
-  <pilots>
-   <pilot chance="100" ship="Hyena"></pilot>
-   <pilot chance="100" ship="Hyena"></pilot>
-   <pilot chance="100" ship="Hyena"></pilot>
-   <pilot chance="100" ship="Vendetta"></pilot>
-   <pilot chance="100" ship="Vendetta"></pilot>
-   <pilot chance="100" ship="Lancelot"></pilot>
-  </pilots>
- </fleet>
- <fleet name="FLF Lge Force">
-  <ai>flf</ai>
-  <faction>FLF</faction>
-<<<<<<< HEAD
-  <strength>400</strength>
-=======
-  <strength>300</strength>
->>>>>>> b1598969
   <pilots>
    <pilot chance="100" ship="Hyena"></pilot>
    <pilot chance="100" ship="Hyena"></pilot>
@@ -654,11 +634,7 @@
  <fleet name="Trinity">
   <ai>collective</ai>
   <faction>Collective</faction>
-<<<<<<< HEAD
-  <strength>400</strength>
-=======
   <strength>-1</strength>
->>>>>>> b1598969
   <pilots>
    <pilot name="ESS Trinity" chance="100" ship="Empire Hawking"></pilot>
   </pilots>
@@ -666,11 +642,7 @@
  <fleet name="Starfire">
   <ai>collective</ai>
   <faction>Collective</faction>
-<<<<<<< HEAD
-  <strength>300</strength>
-=======
   <strength>-1</strength>
->>>>>>> b1598969
   <pilots>
    <pilot name="Starfire" chance="100" ship="Goddard"></pilot>
   </pilots>
