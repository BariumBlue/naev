<?xml version="1.0" encoding="UTF-8"?>
<Missions>
 <mission name="Tutorial">
  <lua>tutorial</lua>
  <flags>
   <unique />
  </flags>
  <avail>
   <chance>100</chance>
   <location>None</location>
  </avail>
 </mission>
  <mission name="Tutorial Landing">
  <lua>tutorial-landing</lua>
  <flags>
   <unique />
  </flags>
  <avail>
   <chance>100</chance>
   <cond>var.peek("tutorial_aborted") ~= true and player.evtDone( "Tutorial Features" ) ~= true</cond>
   <location>Land</location>
	<done>Tutorial</done>
  </avail>
 </mission>
 <mission name="Tutorial Navigation">
  <lua>tutorial-navigation</lua>
  <flags>
   <unique />
  </flags>
  <avail>
   <chance>100</chance>
   <cond>var.peek("tutorial_aborted") ~= true</cond>
   <location>None</location>
	<done>Tutorial Landing</done>
  </avail>
 </mission>
 <mission name="Tutorial Features">
  <lua>tutorial-features</lua>
  <flags>
   <unique />
  </flags>
  <avail>
   <chance>100</chance>
   <location>None</location>
	<done>Tutorial Features</done>
  </avail>
 </mission>
 <mission name="Cargo">
  <lua>neutral/cargo</lua>
  <avail>
   <chance>960</chance>
   <location>Computer</location>
   <faction>Independent</faction>
   <faction>Empire</faction>
   <faction>Dvaered</faction>
   <faction>Frontier</faction>
   <faction>Goddard</faction>
  </avail>
 </mission>
 <mission name="Empire Recruitment">
  <lua>empire/emp_cargo00</lua>
  <flags>
   <unique />
  </flags>
  <avail>
   <priority>4</priority>
   <chance>80</chance>
   <location>Bar</location>
   <faction>Empire</faction>
  </avail>
 </mission>
 <mission name="Empire Shipping">
  <lua>empire/es_cargo</lua>
  <avail>
   <priority>3</priority>
   <cond>player.getFaction("Empire") &gt;= 0 and var.peek("es_cargo") == true</cond>
   <chance>350</chance>
   <location>Computer</location>
   <faction>Empire</faction>
  </avail>
 </mission>
 <mission name="Empire Shipping 1">
  <lua>empire/shipping/es00</lua>
  <flags>
   <unique />
  </flags>
  <avail>
   <priority>2</priority>
   <cond>player.getFaction("Empire") &gt;= 0 and var.peek("es_misn") ~= nil and var.peek("es_misn") &gt;= 3</cond>
   <chance>70</chance>
   <location>Bar</location>
   <faction>Empire</faction>
  </avail>
 </mission>
 <mission name="Empire Shipping 2">
  <lua>empire/shipping/es01</lua>
  <flags>
   <unique />
  </flags>
  <avail>
   <priority>2</priority>
   <cond>player.getFaction("Empire") &gt;= 0</cond>
   <chance>100</chance>
   <done>Empire Shipping 1</done>
   <location>Bar</location>
   <planet>Polaris Prime</planet>
  </avail>
 </mission>
 <mission name="Empire Shipping 3">
  <lua>empire/shipping/es02</lua>
  <flags>
   <unique />
  </flags>
  <avail>
   <priority>2</priority>
   <cond>player.getFaction("Empire") &gt;= 0</cond>
   <chance>100</chance>
   <done>Empire Shipping 2</done>
   <location>Bar</location>
   <planet>Polaris Prime</planet>
  </avail>
 </mission>
 <mission name="Collective Scouting">
  <lua>empire/collective/ec00</lua>
  <flags>
   <unique />
  </flags>
  <avail>
   <priority>3</priority>
   <cond>var.peek("es_cargo") == true and system.get("Fortitude"):jumpDist() &lt; 5 and player.getFaction("Empire") &gt; 5 and player.getRating() &gt; 5 and var.peek("collective_fail") ~= true</cond>
   <chance>80</chance>
   <location>Bar</location>
   <done>Empire Shipping 3</done>
   <faction>Empire</faction>
  </avail>
 </mission>
 <mission name="Collective Espionage 1">
  <lua>empire/collective/ec01</lua>
  <flags>
   <unique />
  </flags>
  <avail>
   <priority>2</priority>
   <cond>player.getFaction("Empire") &gt; 5 and var.peek("collective_fail") ~= true</cond>
   <done>Collective Scouting</done>
   <chance>100</chance>
   <location>Bar</location>
   <planet>Omega Station</planet>
  </avail>
 </mission>
 <mission name="Collective Espionage 2">
  <lua>empire/collective/ec02</lua>
  <flags>
   <unique />
  </flags>
  <avail>
   <priority>2</priority>
   <cond>player.getFaction("Empire") &gt; 5 and var.peek("collective_fail") ~= true</cond>
   <done>Collective Espionage 1</done>
   <chance>100</chance>
   <location>Bar</location>
   <planet>Omega Station</planet>
  </avail>
 </mission>
 <mission name="Collective Espionage 3">
  <lua>empire/collective/ec03</lua>
  <flags>
   <unique />
  </flags>
  <avail>
   <priority>2</priority>
   <cond>player.getFaction("Empire") &gt; 5 and var.peek("collective_fail") ~= true</cond>
   <done>Collective Espionage 2</done>
   <chance>100</chance>
   <location>Bar</location>
   <planet>Omega Station</planet>
  </avail>
 </mission>
 <mission name="Collective Distraction">
  <lua>empire/collective/ec04</lua>
  <flags>
   <unique />
  </flags>
  <avail>
   <priority>2</priority>
   <cond>player.getFaction("Empire") &gt; 5 and var.peek("emp_commando") ~= nil and time.get() &gt; var.peek("emp_commando")</cond>
   <done>Collective Espionage 3</done>
   <chance>100</chance>
   <location>Land</location>
   <planet>Omega Station</planet>
  </avail>
 </mission>
 <mission name="Operation Black Trinity">
  <lua>empire/collective/ec05</lua>
  <flags>
   <unique />
  </flags>
  <avail>
   <priority>2</priority>
   <cond>player.getFaction("Empire") &gt; 5 and var.peek("collective_fail") ~= true</cond>
   <done>Collective Distraction</done>
   <chance>100</chance>
   <location>Bar</location>
   <planet>Omega Station</planet>
  </avail>
 </mission>
 <mission name="Operation Cold Metal">
  <lua>empire/collective/ec06</lua>
  <flags>
   <unique />
  </flags>
  <avail>
   <priority>2</priority>
   <cond>player.getFaction("Empire") &gt; 5 and var.peek("collective_fail") ~= true</cond>
   <done>Operation Black Trinity</done>
   <chance>100</chance>
   <location>Bar</location>
   <planet>Omega Station</planet>
  </avail>
 </mission>
 <mission name="Nebula Satellite">
  <lua>neutral/nebu_satellite</lua>
  <flags>
   <unique />
  </flags>
  <avail>
   <chance>15</chance>
   <location>Bar</location>
   <faction>Independent</faction>
   <faction>Empire</faction>
   <faction>Dvaered</faction>
   <faction>Frontier</faction>
   <faction>Goddard</faction>
  </avail>
 </mission>
 <mission name="Dvaered Patrol">
  <lua>dvaered/dv_patrol</lua>
  <avail>
   <chance>366</chance>
   <cond>player.getFaction("Dvaered") &gt; 5 and player.getRating() &gt; 100</cond>
   <location>Computer</location>
   <done>Empire Shipping 3</done>
   <faction>Dvaered</faction>
  </avail>
 </mission>
 <mission name="Defend the System 1">
  <lua>neutral/dts_00</lua>
  <flags>
   <unique />
  </flags> 
  <avail>
   <chance>33</chance>
   <cond>player.getRating() &gt; 50</cond>
   <location>None</location>
   <faction>Independent</faction>
   <faction>Empire</faction>
   <faction>Dvaered</faction>
   <faction>Frontier</faction>
   <faction>Goddard</faction>
  </avail>
 </mission>
 <mission name="Defend the System 2">
  <lua>neutral/dts_01</lua>
  <flags>
   <unique />
  </flags>
  <avail>
   <chance>33</chance>
   <cond>player.getRating() &gt; 54</cond>
   <done>Defend the System 1</done>
   <location>None</location>
   <faction>Independent</faction>
   <faction>Empire</faction>
   <faction>Dvaered</faction>
   <faction>Frontier</faction>
   <faction>Goddard</faction>
  </avail>
 </mission>
 <mission name="Defend the System 3">
  <lua>neutral/dts_02</lua>
  <flags>
   <unique />
  </flags>
  <avail>
   <chance>33</chance>
   <cond>player.getRating() &gt; 58</cond>
   <done>Defend the System 2</done>
   <location>None</location>
   <faction>Independent</faction>
   <faction>Empire</faction>
   <faction>Dvaered</faction>
   <faction>Frontier</faction>
   <faction>Goddard</faction>
  </avail>
 </mission>
 <mission name="Empire HCVL">
  <lua>empire/emp_hcvl</lua>
  <flags>
   <unique />
  </flags>
  <avail>
   <priority>4</priority>
   <cond>player.getRating() &gt; 30 and system.cur():hasPresence("Pirate")</cond>
   <chance>20</chance>
   <done>Empire Shipping 3</done>
   <location>Bar</location>
   <faction>Empire</faction>
   <faction>Dvaered</faction>
   <faction>Goddard</faction>
  </avail>
 </mission>
 <mission name="Pirate Bounty">
  <lua>empire/emp_pirbounty</lua>
  <avail>
   <priority>4</priority>
   <cond>player.getRating() &gt; 50 and system.cur():hasPresence("Pirate")</cond>
   <chance>10</chance>
   <done>Empire HCVL</done>
   <location>Bar</location>
   <faction>Empire</faction>
   <faction>Dvaered</faction>
   <faction>Goddard</faction>
  </avail>
 </mission>
 <mission name="The Space Family">
  <lua>neutral/spacefamily</lua>
  <flags>
   <unique />
  </flags>
  <avail>
   <chance>100</chance>
   <location>None</location>
  </avail>
 </mission>
 <mission name="Baron">
  <lua>neutral/baron_baron</lua>
  <flags>
   <unique />
  </flags>
  <avail>
   <chance>100</chance>
   <location>None</location>
  </avail>
 </mission>
 <mission name="Shadowrun">
  <lua>neutral/shadowrun</lua>
  <flags>
   <unique />
  </flags>
  <avail>
   <chance>15</chance>
   <location>Bar</location>
   <cond>system.get("Klantar"):jumpDist() &lt; 3</cond>
  </avail>
 </mission>
 <mission name="Deal with the FLF agent">
  <lua>flf/flf_pre01</lua>
  <flags>
   <unique />
  </flags>
  <avail>
   <chance>100</chance>
   <location>None</location>
  </avail>
 </mission>
 <mission name="Disrupt the Dvaered Patrols">
  <lua>flf/flf_pre02</lua>
  <flags>
   <unique />
  </flags>
  <avail>
   <chance>100</chance>
   <location>Bar</location>
   <cond>planet.cur():name() == "Sindbad" and var.peek("flfbase_intro") == 2</cond>
  </avail>
 </mission>
 <mission name="Take the Dvaered crew home">
  <lua>dvaered/dv_antiflf01</lua>
  <flags>
   <unique />
  </flags>
  <avail>
   <chance>100</chance>
   <location>None</location>
  </avail>
 </mission>
 <mission name="Lure out the FLF">
  <lua>dvaered/dv_antiflf02</lua>
  <flags>
   <unique />
  </flags>
  <avail>
   <chance>10</chance>
   <location>Bar</location>
   <cond>planet.cur():faction() == faction.get("Dvaered") and planet.cur():class() ~= "0" and var.peek("flfbase_intro") == 1</cond>
  </avail>
 </mission>
 <mission name="Destroy the FLF base!">
  <lua>dvaered/dv_antiflf03</lua>
  <flags>
   <unique />
  </flags>
  <avail>
   <chance>10</chance>
   <location>Bar</location>
   <cond>planet.cur():faction() == faction.get("Dvaered") and planet.cur():class() ~= "0" and var.peek("flfbase_intro") == 3</cond>
  </avail>
 </mission>
 <mission name="NAEV Needs You!">
  <lua>naev_needs_YOU</lua>
  <flags>
   <unique />
  </flags>
  <avail>
   <chance>10</chance>
   <location>Land</location>
   <faction>Independent</faction>
   <faction>Empire</faction>
   <faction>Dvaered</faction>
   <faction>Frontier</faction>
   <faction>Goddard</faction>
  </avail>
 </mission>
 <mission name="Crimelord">
  <lua>neutral/crimelord</lua>
  <flags>
   <unique />
  </flags>
  <avail>
   <chance>20</chance>
   <location>Bar</location>
   <cond>system.get("Ogat"):jumpDist() == 4 and player.fuel() &gt;= 400</cond>
  </avail>
 </mission>
 <mission name="Neuling Circuit">
<<<<<<< HEAD
  <lua>neutral/neuling_circuit</lua>
=======
  <lua>neutral/races/neuling_circuit</lua>
>>>>>>> f752acc6
  <flags />
  <avail>
   <chance>100</chance>
   <location>Bar</location>
   <cond>system.cur() == system.get("Therdin") and var.peek("race_active") ~= 1</cond>
  </avail>
 </mission>
</Missions><|MERGE_RESOLUTION|>--- conflicted
+++ resolved
@@ -433,11 +433,7 @@
   </avail>
  </mission>
  <mission name="Neuling Circuit">
-<<<<<<< HEAD
-  <lua>neutral/neuling_circuit</lua>
-=======
   <lua>neutral/races/neuling_circuit</lua>
->>>>>>> f752acc6
   <flags />
   <avail>
    <chance>100</chance>
