﻿<?xml version="1.0" encoding="UTF-8"?>
<Missions>
 <mission name="Tutorial">
  <lua>tutorial</lua>
  <flags>
   <unique />
  </flags>
  <avail>
   <chance>100</chance>
   <location>None</location>
  </avail>
 </mission>
  <mission name="Tutorial Landing">
  <lua>tutorial-landing</lua>
  <flags>
   <unique />
  </flags>
  <avail>
   <chance>100</chance>
   <cond>var.peek("tutorial_aborted") ~= true and player.evtDone( "Tutorial Features" ) ~= true</cond>
   <location>Land</location>
	<done>Tutorial</done>
  </avail>
 </mission>
 <mission name="Tutorial Navigation">
  <lua>tutorial-navigation</lua>
  <flags>
   <unique />
  </flags>
  <avail>
   <chance>100</chance>
   <cond>var.peek("tutorial_aborted") ~= true</cond>
   <location>None</location>
	<done>Tutorial Landing</done>
  </avail>
 </mission>
 <mission name="Tutorial Features">
  <lua>tutorial-features</lua>
  <flags>
   <unique />
  </flags>
  <avail>
   <chance>100</chance>
   <location>None</location>
	<done>Tutorial Features</done>
  </avail>
 </mission>
 <mission name="Cargo">
  <lua>neutral/cargo</lua>
  <avail>
   <chance>960</chance>
   <location>Computer</location>
   <faction>Independent</faction>
   <faction>Empire</faction>
   <faction>Dvaered</faction>
   <faction>Frontier</faction>
   <faction>Goddard</faction>
  </avail>
 </mission>
 <mission name="Empire Recruitment">
  <lua>empire/emp_cargo00</lua>
  <flags>
   <unique />
  </flags>
  <avail>
   <priority>4</priority>
   <chance>80</chance>
   <location>Bar</location>
   <faction>Empire</faction>
  </avail>
 </mission>
 <mission name="Empire Shipping">
  <lua>empire/es_cargo</lua>
  <avail>
   <priority>3</priority>
   <cond>player.getFaction("Empire") &gt;= 0 and var.peek("es_cargo") == true</cond>
   <chance>350</chance>
   <location>Computer</location>
   <faction>Empire</faction>
  </avail>
 </mission>
 <mission name="Empire Shipping 1">
  <lua>empire/shipping/es00</lua>
  <flags>
   <unique />
  </flags>
  <avail>
   <priority>2</priority>
   <cond>player.getFaction("Empire") &gt;= 0 and var.peek("es_misn") ~= nil and var.peek("es_misn") &gt;= 3</cond>
   <chance>70</chance>
   <location>Bar</location>
   <faction>Empire</faction>
  </avail>
 </mission>
 <mission name="Empire Shipping 2">
  <lua>empire/shipping/es01</lua>
  <flags>
   <unique />
  </flags>
  <avail>
   <priority>2</priority>
   <cond>player.getFaction("Empire") &gt;= 0</cond>
   <chance>100</chance>
   <done>Empire Shipping 1</done>
   <location>Bar</location>
   <planet>Polaris Prime</planet>
  </avail>
 </mission>
 <mission name="Empire Shipping 3">
  <lua>empire/shipping/es02</lua>
  <flags>
   <unique />
  </flags>
  <avail>
   <priority>2</priority>
   <cond>player.getFaction("Empire") &gt;= 0</cond>
   <chance>100</chance>
   <done>Empire Shipping 2</done>
   <location>Bar</location>
   <planet>Polaris Prime</planet>
  </avail>
 </mission>
 <mission name="Collective Scouting">
  <lua>empire/collective/ec00</lua>
  <flags>
   <unique />
  </flags>
  <avail>
   <priority>3</priority>
   <cond>var.peek("es_cargo") == true and system.get("Fortitude"):jumpDist() &lt; 5 and player.getFaction("Empire") &gt; 5 and player.getRating() &gt; 5 and var.peek("collective_fail") ~= true</cond>
   <chance>80</chance>
   <location>Bar</location>
   <done>Empire Shipping 3</done>
   <faction>Empire</faction>
  </avail>
 </mission>
 <mission name="Collective Espionage 1">
  <lua>empire/collective/ec01</lua>
  <flags>
   <unique />
  </flags>
  <avail>
   <priority>2</priority>
   <cond>player.getFaction("Empire") &gt; 5 and var.peek("collective_fail") ~= true</cond>
   <done>Collective Scouting</done>
   <chance>100</chance>
   <location>Bar</location>
   <planet>Omega Station</planet>
  </avail>
 </mission>
 <mission name="Collective Espionage 2">
  <lua>empire/collective/ec02</lua>
  <flags>
   <unique />
  </flags>
  <avail>
   <priority>2</priority>
   <cond>player.getFaction("Empire") &gt; 5 and var.peek("collective_fail") ~= true</cond>
   <done>Collective Espionage 1</done>
   <chance>100</chance>
   <location>Bar</location>
   <planet>Omega Station</planet>
  </avail>
 </mission>
 <mission name="Collective Espionage 3">
  <lua>empire/collective/ec03</lua>
  <flags>
   <unique />
  </flags>
  <avail>
   <priority>2</priority>
   <cond>player.getFaction("Empire") &gt; 5 and var.peek("collective_fail") ~= true</cond>
   <done>Collective Espionage 2</done>
   <chance>100</chance>
   <location>Bar</location>
   <planet>Omega Station</planet>
  </avail>
 </mission>
 <mission name="Collective Distraction">
  <lua>empire/collective/ec04</lua>
  <flags>
   <unique />
  </flags>
  <avail>
   <priority>2</priority>
   <cond>player.getFaction("Empire") &gt; 5 and var.peek("emp_commando") ~= nil and time.get() &gt; var.peek("emp_commando")</cond>
   <done>Collective Espionage 3</done>
   <chance>100</chance>
   <location>Land</location>
   <planet>Omega Station</planet>
  </avail>
 </mission>
 <mission name="Operation Black Trinity">
  <lua>empire/collective/ec05</lua>
  <flags>
   <unique />
  </flags>
  <avail>
   <priority>2</priority>
   <cond>player.getFaction("Empire") &gt; 5 and var.peek("collective_fail") ~= true</cond>
   <done>Collective Distraction</done>
   <chance>100</chance>
   <location>Bar</location>
   <planet>Omega Station</planet>
  </avail>
 </mission>
 <mission name="Operation Cold Metal">
  <lua>empire/collective/ec06</lua>
  <flags>
   <unique />
  </flags>
  <avail>
   <priority>2</priority>
   <cond>player.getFaction("Empire") &gt; 5 and var.peek("collective_fail") ~= true</cond>
   <done>Operation Black Trinity</done>
   <chance>100</chance>
   <location>Bar</location>
   <planet>Omega Station</planet>
  </avail>
 </mission>
 <mission name="Nebula Satellite">
  <lua>neutral/nebu_satellite</lua>
  <flags>
   <unique />
  </flags>
  <avail>
   <chance>15</chance>
   <location>Bar</location>
   <faction>Independent</faction>
   <faction>Empire</faction>
   <faction>Dvaered</faction>
   <faction>Frontier</faction>
   <faction>Goddard</faction>
  </avail>
 </mission>
 <mission name="Dvaered Patrol">
  <lua>dvaered/dv_patrol</lua>
  <avail>
   <chance>366</chance>
   <cond>player.getFaction("Dvaered") &gt; 5 and player.getRating() &gt; 100</cond>
   <location>Computer</location>
   <done>Empire Shipping 3</done>
   <faction>Dvaered</faction>
  </avail>
 </mission>
 <mission name="Defend the System 1">
  <lua>neutral/dts_00</lua>
  <flags>
   <unique />
  </flags> 
  <avail>
   <chance>33</chance>
   <cond>player.getRating() &gt; 50</cond>
   <location>None</location>
   <faction>Independent</faction>
   <faction>Empire</faction>
   <faction>Dvaered</faction>
   <faction>Frontier</faction>
   <faction>Goddard</faction>
  </avail>
 </mission>
 <mission name="Defend the System 2">
  <lua>neutral/dts_01</lua>
  <flags>
   <unique />
  </flags>
  <avail>
   <chance>33</chance>
   <cond>player.getRating() &gt; 54</cond>
   <done>Defend the System 1</done>
   <location>None</location>
   <faction>Independent</faction>
   <faction>Empire</faction>
   <faction>Dvaered</faction>
   <faction>Frontier</faction>
   <faction>Goddard</faction>
  </avail>
 </mission>
 <mission name="Defend the System 3">
  <lua>neutral/dts_02</lua>
  <flags>
   <unique />
  </flags>
  <avail>
   <chance>33</chance>
   <cond>player.getRating() &gt; 58</cond>
   <done>Defend the System 2</done>
   <location>None</location>
   <faction>Independent</faction>
   <faction>Empire</faction>
   <faction>Dvaered</faction>
   <faction>Frontier</faction>
   <faction>Goddard</faction>
  </avail>
 </mission>
 <mission name="Empire HCVL">
  <lua>empire/emp_hcvl</lua>
  <flags>
   <unique />
  </flags>
  <avail>
   <priority>4</priority>
   <cond>player.getRating() &gt; 30 and system.cur():hasPresence("Pirate")</cond>
   <chance>20</chance>
   <done>Empire Shipping 3</done>
   <location>Bar</location>
   <faction>Empire</faction>
   <faction>Dvaered</faction>
   <faction>Goddard</faction>
  </avail>
 </mission>
 <mission name="Pirate Bounty">
  <lua>empire/emp_pirbounty</lua>
  <avail>
   <priority>4</priority>
   <cond>player.getRating() &gt; 50 and system.cur():hasPresence("Pirate")</cond>
   <chance>10</chance>
   <done>Empire HCVL</done>
   <location>Bar</location>
   <faction>Empire</faction>
   <faction>Dvaered</faction>
   <faction>Goddard</faction>
  </avail>
 </mission>
 <mission name="The Space Family">
  <lua>neutral/spacefamily</lua>
  <flags>
   <unique />
  </flags>
  <avail>
   <chance>100</chance>
   <location>None</location>
  </avail>
 </mission>
 <mission name="Baron">
  <lua>neutral/baron_baron</lua>
  <flags>
   <unique />
  </flags>
  <avail>
   <chance>100</chance>
   <location>None</location>
  </avail>
 </mission>
 <mission name="Prince">
  <lua>neutral/baron_prince</lua>
  <flags>
   <unique />
  </flags>
  <avail>
   <priority>4</priority>
   <cond>player.getRating() &gt; 15</cond>
   <chance>10</chance>
   <location>Bar</location>
   <faction>Empire</faction>
   <faction>Dvaered</faction>
   <faction>Goddard</faction>
   <faction>Sirius</faction>
  </avail>
 </mission>
 <mission name="Shadowrun">
  <lua>neutral/shadowrun</lua>
  <flags>
   <unique />
  </flags>
  <avail>
   <chance>15</chance>
   <location>Bar</location>
   <cond>system.get("Klantar"):jumpDist() &lt; 3</cond>
  </avail>
 </mission>
 <mission name="Shadow Vigil">
  <lua>neutral/shadowvigil</lua>
  <flags>
   <unique />
  </flags>
  <avail>
   <chance>100</chance>
   <location>None</location>
  </avail>
 </mission>
 <mission name="Deal with the FLF agent">
  <lua>flf/flf_pre01</lua>
  <flags>
   <unique />
  </flags>
  <avail>
   <chance>100</chance>
   <location>None</location>
  </avail>
 </mission>
 <mission name="Disrupt the Dvaered Patrols">
  <lua>flf/flf_pre02</lua>
  <flags>
   <unique />
  </flags>
  <avail>
   <chance>100</chance>
   <location>Bar</location>
   <cond>planet.cur():name() == "Sindbad" and var.peek("flfbase_intro") == 2</cond>
  </avail>
 </mission>
 <mission name="Take the Dvaered crew home">
  <lua>dvaered/dv_antiflf01</lua>
  <flags>
   <unique />
  </flags>
  <avail>
   <chance>100</chance>
   <location>None</location>
  </avail>
 </mission>
 <mission name="Lure out the FLF">
  <lua>dvaered/dv_antiflf02</lua>
  <flags>
   <unique />
  </flags>
  <avail>
   <chance>10</chance>
   <location>Bar</location>
   <cond>planet.cur():faction() == faction.get("Dvaered") and planet.cur():class() ~= "0" and var.peek("flfbase_intro") == 1</cond>
  </avail>
 </mission>
 <mission name="Destroy the FLF base!">
  <lua>dvaered/dv_antiflf03</lua>
  <flags>
   <unique />
  </flags>
  <avail>
   <chance>10</chance>
   <location>Bar</location>
   <cond>planet.cur():faction() == faction.get("Dvaered") and planet.cur():class() ~= "0" and var.peek("flfbase_intro") == 3</cond>
  </avail>
 </mission>
 <mission name="NAEV Needs You!">
  <lua>naev_needs_YOU</lua>
  <flags>
   <unique />
  </flags>
  <avail>
   <chance>10</chance>
   <location>Land</location>
   <faction>Independent</faction>
   <faction>Empire</faction>
   <faction>Dvaered</faction>
   <faction>Frontier</faction>
   <faction>Goddard</faction>
  </avail>
 </mission>
 <mission name="Crimelord">
  <lua>neutral/crimelord</lua>
  <flags>
   <unique />
  </flags>
  <avail>
   <chance>20</chance>
   <location>Bar</location>
   <cond>system.get("Ogat"):jumpDist() == 4 and player.fuel() &gt;= 400</cond>
  </avail>
 </mission>
 <mission name="Hitman">
  <lua>pirate/hitman</lua>
  <flags>
   <unique />
  </flags>
  <avail>
   <chance>10</chance>
   <location>Bar</location>
   <cond>system.get("Alteris") and player.getRating() &gt; 30</cond>
  </avail>
 </mission>
 <mission name="Hitman 2">
  <lua>pirate/hitman2</lua>
  <flags>
   <unique />
  </flags>
  <avail>
   <chance>30</chance>
   <location>Bar</location>
   <cond>system.get("Alteris") and player.getRating() &gt; 40</cond>
   <done>Hitman</done>
  </avail>
 </mission>
<<<<<<< HEAD
=======
  <mission name="Hitman 3">
  <lua>pirate/hitman3</lua>
  <flags>
   <unique />
  </flags>
  <avail>
   <chance>40</chance>
   <location>Bar</location>
   <cond>system.get("Alteris") and player.getRating() &gt; 50</cond>
   <done>Hitman 2</done>
  </avail>
 </mission>
>>>>>>> 2b39818c
 <mission name="Empire Patrol Bounty">
  <lua>pirate/pir_empbounty</lua>
  <avail>
   <priority>4</priority>
   <cond>player.getRating() &gt; 50 and system.cur():hasPresence("Pirate")</cond>
   <chance>10</chance>
<<<<<<< HEAD
   <done>Hitman 2</done>
=======
   <done>Hitman 3</done>
>>>>>>> 2b39818c
   <location>Bar</location>
   <faction>Pirate</faction>
   <faction>Independent</faction>
  </avail>
 </mission>
</Missions><|MERGE_RESOLUTION|>--- conflicted
+++ resolved
@@ -481,8 +481,6 @@
    <done>Hitman</done>
   </avail>
  </mission>
-<<<<<<< HEAD
-=======
   <mission name="Hitman 3">
   <lua>pirate/hitman3</lua>
   <flags>
@@ -495,18 +493,13 @@
    <done>Hitman 2</done>
   </avail>
  </mission>
->>>>>>> 2b39818c
  <mission name="Empire Patrol Bounty">
   <lua>pirate/pir_empbounty</lua>
   <avail>
    <priority>4</priority>
    <cond>player.getRating() &gt; 50 and system.cur():hasPresence("Pirate")</cond>
    <chance>10</chance>
-<<<<<<< HEAD
-   <done>Hitman 2</done>
-=======
    <done>Hitman 3</done>
->>>>>>> 2b39818c
    <location>Bar</location>
    <faction>Pirate</faction>
    <faction>Independent</faction>
