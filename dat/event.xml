<Events>
 <event name="Derelict">
  <lua>neutral/derelict</lua>
  <trigger>enter</trigger>
  <chance>3</chance>
  <cond>next(system.get():faction()) ~= nil</cond>
 </event>
 <event name="Unique">
  <lua>neutral/unique</lua>
  <trigger>enter</trigger>
  <chance>3</chance>
 </event>
 <event name="Shipwreck">
  <lua>neutral/shipwreck</lua>
  <trigger>enter</trigger>
  <chance>3</chance>
  <flags>
   <unique />
  </flags>
 </event>
<<<<<<< HEAD
 <event name="FLF/DV Derelicts">
  <lua>flf/derelict</lua>
  <trigger>enter</trigger>
  <chance>100</chance>
  <cond>player.getFaction("Dvaered") &gt; 0 and player.getRating() &gt; 0 and system.cur() == system.get("Arcanis")</cond>
  <flags>
   <unique />
  </flags>
 </event>
=======
 <!-- Disabled until someone makes it sane.
 <event name="Spaceport Bar NPC">
  <lua>neutral/npc</lua>
  <trigger>land</trigger>
  <chance>100</chance>
 </event>
 -->
>>>>>>> d7536823
 <event name="Tutorial Navigation">
  <lua>neutral/tutorial</lua>
  <trigger>enter</trigger>
  <chance>100</chance>
  <cond>var.peek("tutorial_done") == 2</cond>
  <flags>
   <unique />
  </flags>
 </event>
 <event name="Tutorial Features">
  <lua>neutral/tutorial-features</lua>
  <trigger>enter</trigger>
  <chance>100</chance>
  <cond>var.peek("version") == nil</cond>
  <flags>
   <unique />
  </flags>
 </event>
</Events><|MERGE_RESOLUTION|>--- conflicted
+++ resolved
@@ -18,7 +18,6 @@
    <unique />
   </flags>
  </event>
-<<<<<<< HEAD
  <event name="FLF/DV Derelicts">
   <lua>flf/derelict</lua>
   <trigger>enter</trigger>
@@ -28,7 +27,6 @@
    <unique />
   </flags>
  </event>
-=======
  <!-- Disabled until someone makes it sane.
  <event name="Spaceport Bar NPC">
   <lua>neutral/npc</lua>
@@ -36,7 +34,6 @@
   <chance>100</chance>
  </event>
  -->
->>>>>>> d7536823
  <event name="Tutorial Navigation">
   <lua>neutral/tutorial</lua>
   <trigger>enter</trigger>
