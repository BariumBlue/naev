<?xml version="1.0" encoding="UTF-8"?>
<ssys name="Merisi">
 <general>
  <radius>24500.000000</radius>
  <stars>200</stars>
  <interference>0.000000</interference>
  <nebula volatility="0.000000">0.000000</nebula>
 </general>
 <pos>
  <x>-73.000000</x>
  <y>-60.000000</y>
 </pos>
 <assets>
  <asset>Merisi I</asset>
  <asset>Merisi II</asset>
  <asset>Merisi III</asset>
  <asset>Merisi IV</asset>
 </assets>
 <jumps>
  <jump target="Acheron">
   <autopos/>
   <hide>1.250000</hide>
  </jump>
<<<<<<< HEAD
  <jump target="Knave">
   <autopos/>
   <hide>1.250000</hide>
=======
  <jump target="Borla">
   <pos x="17533.827752" y="-29399.681997"/>
   <hidden/>
   <hide>1.000000</hide>
>>>>>>> 3acdc7dc
  </jump>
 </jumps>
</ssys><|MERGE_RESOLUTION|>--- conflicted
+++ resolved
@@ -21,16 +21,13 @@
    <autopos/>
    <hide>1.250000</hide>
   </jump>
-<<<<<<< HEAD
   <jump target="Knave">
    <autopos/>
    <hide>1.250000</hide>
-=======
   <jump target="Borla">
    <pos x="17533.827752" y="-29399.681997"/>
    <hidden/>
    <hide>1.000000</hide>
->>>>>>> 3acdc7dc
   </jump>
  </jumps>
 </ssys>