<?xml version="1.0" encoding="UTF-8"?>
<ssys name="Tarsus">
 <general>
  <radius>21000.000000</radius>
  <stars>500</stars>
  <interference>0.000000</interference>
  <nebula volatility="0.000000">0.000000</nebula>
 </general>
 <pos>
  <x>247.000000</x>
  <y>-403.000000</y>
 </pos>
 <assets>
  <asset>Ginni</asset>
  <asset>Tarsus II</asset>
  <asset>Tarsus Station</asset>
  <asset>Valt</asset>
  <asset>Virtual Civilian Standard</asset>
  <asset>Virtual FLF Small</asset>
  <asset>Virtual Trader Area</asset>
 </assets>
 <jumps>
  <jump target="Doranthex">
   <autopos/>
   <hide>0.000000</hide>
  </jump>
  <jump target="Klantar">
   <autopos/>
   <hide>1.250000</hide>
  </jump>
  <jump target="Verex">
   <autopos/>
   <hide>0.000000</hide>
  </jump>
 </jumps>
 <prices>
<<<<<<< HEAD
  <weight>1.0</weight>
  <price>
   <name>Food</name>
   <preferred>137.000000</preferred>
  </price>
  <price>
   <name>Ore</name>
   <preferred>30.000000</preferred>
  </price>
  <price>
   <name>Industrial Goods</name>
   <preferred>1200.000000</preferred>
  </price>
  <price>
   <name>Medicine</name>
   <preferred>4950.000000</preferred>
  </price>
  <price>
   <name>Luxury Goods</name>
   <preferred>4605.000000</preferred>
  </price>
=======
  <commodity name="Food">137.000000</commodity>
  <commodity name="Ore">30.000000</commodity>
  <commodity name="Industrial Goods">1200.000000</commodity>
  <commodity name="Medicine">4950.000000</commodity>
  <commodity name="Luxury Goods">4605.000000</commodity>
>>>>>>> f196e612
 </prices>
</ssys><|MERGE_RESOLUTION|>--- conflicted
+++ resolved
@@ -34,34 +34,10 @@
   </jump>
  </jumps>
  <prices>
-<<<<<<< HEAD
-  <weight>1.0</weight>
-  <price>
-   <name>Food</name>
-   <preferred>137.000000</preferred>
-  </price>
-  <price>
-   <name>Ore</name>
-   <preferred>30.000000</preferred>
-  </price>
-  <price>
-   <name>Industrial Goods</name>
-   <preferred>1200.000000</preferred>
-  </price>
-  <price>
-   <name>Medicine</name>
-   <preferred>4950.000000</preferred>
-  </price>
-  <price>
-   <name>Luxury Goods</name>
-   <preferred>4605.000000</preferred>
-  </price>
-=======
   <commodity name="Food">137.000000</commodity>
   <commodity name="Ore">30.000000</commodity>
   <commodity name="Industrial Goods">1200.000000</commodity>
   <commodity name="Medicine">4950.000000</commodity>
   <commodity name="Luxury Goods">4605.000000</commodity>
->>>>>>> f196e612
  </prices>
 </ssys>