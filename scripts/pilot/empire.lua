--- conflicted
+++ resolved
@@ -226,49 +226,6 @@
    return p,olist
 end
 
-<<<<<<< HEAD
--- Creates an Empire Shark warship
-function empire_createShark( empire_create )
-   -- Create by default
-   if empire_create == nil then
-      empire_create = true
-   end
-
-   -- Create the empire ship
-   local p, s, olist
-   if empire_create then
-      p     = empire_createEmpty( "Empire Shark" )
-      s     = p:ship()
-      olist = nil
-   else
-      p     = "Empire Shark"
-      s     = ship.get(p)
-      olist = { }
-   end
-
-   -- Equipment vars
-   local primary, secondary, medium, low, apu
-   local use_primary, use_secondary, use_medium, use_low
-   local nhigh, nmedium, nlow = s:slots()
-
-   -- Shark gets some good stuff
-   primary        = { "Ion Cannon"}
-   secondary      = {}
-   use_primary    = nhigh
-   use_secondary  = 0
-   medium         = equip_mediumHig()
-   low            = equip_lowHig()
-   apu            = equip_apuHig()
-
-   -- Finally add outfits
-   equip_ship( p, true, primary, secondary, medium, low, apu,
-               use_primary, use_secondary, use_medium, use_low, olist )
-
-   return p,olist
-end
-
-=======
->>>>>>> 2b39818c
 -- Creates an Empire Lancelot warship
 function empire_createLancelot( empire_create )
    -- Create by default
@@ -294,15 +251,6 @@
    local nhigh, nmedium, nlow = s:slots()
 
    -- Lancelot gets some good stuff
-<<<<<<< HEAD
-   primary        = { "Ion Cannon", "Plasma Blaster MK2" }
-   secondary      = { "Seeker Launcher" }
-   use_primary    = nhigh-1
-   use_secondary  = 2
-   medium         = equip_mediumHig()
-   low            = equip_lowHig()
-   apu            = equip_apuHig()
-=======
    primary        = { "Ion Cannon", "Ripper MK2" }
    secondary      = { "Headhunter Launcher" }
    use_primary    = nhigh-1
@@ -310,7 +258,6 @@
    medium         = equip_mediumLow()
    low            = equip_lowLow()
    apu            = equip_apuLow()
->>>>>>> 2b39818c
 
    -- Finally add outfits
    equip_ship( p, true, primary, secondary, medium, low, apu,
@@ -344,15 +291,6 @@
    local nhigh, nmedium, nlow = s:slots()
 
    -- Admonisher gets some good stuff
-<<<<<<< HEAD
-   primary        = { "Ripper MK2", "Plasma Blaster MK2" }
-   secondary      = { "Headhunter Launcher", "Orion Beam" }
-   use_primary    = nhigh-1
-   use_secondary  = 2
-   medium         = equip_mediumHig()
-   low            = equip_lowHig()
-   apu            = equip_apuHig()
-=======
    primary        = { "Ripper MK2", "Ion Cannon" }
    secondary      = { "Headhunter Launcher" }
    use_primary    = nhigh-1
@@ -360,7 +298,6 @@
    medium         = equip_mediumMed()
    low            = equip_lowMed()
    apu            = equip_apuMed()
->>>>>>> 2b39818c
 
    -- Finally add outfits
    equip_ship( p, true, primary, secondary, medium, low, apu,
